/*
 * Copyright (c) 2014, 2015, 2016, 2017 Nicira, Inc.
 *
 * Licensed under the Apache License, Version 2.0 (the "License");
 * you may not use this file except in compliance with the License.
 * You may obtain a copy of the License at:
 *
 *     http://www.apache.org/licenses/LICENSE-2.0
 *
 * Unless required by applicable law or agreed to in writing, software
 * distributed under the License is distributed on an "AS IS" BASIS,
 * WITHOUT WARRANTIES OR CONDITIONS OF ANY KIND, either express or implied.
 * See the License for the specific language governing permissions and
 * limitations under the License.
 */

#include <config.h>
#include "netdev-dpdk.h"

#include <string.h>
#include <signal.h>
#include <stdlib.h>
#include <errno.h>
#include <unistd.h>
#include <linux/virtio_net.h>
#include <sys/socket.h>
#include <linux/if.h>

#include <rte_bus_pci.h>
#include <rte_config.h>
#include <rte_cycles.h>
#include <rte_errno.h>
#include <rte_eth_ring.h>
#include <rte_ethdev.h>
#include <rte_malloc.h>
#include <rte_mbuf.h>
#include <rte_meter.h>
#include <rte_pci.h>
#include <rte_vhost.h>
#include <rte_version.h>
#include <rte_flow.h>

#include "cmap.h"
#include "dirs.h"
#include "dp-packet.h"
#include "dpdk.h"
#include "dpif-netdev.h"
#include "fatal-signal.h"
#include "netdev-provider.h"
#include "netdev-vport.h"
#include "odp-util.h"
#include "openvswitch/dynamic-string.h"
#include "openvswitch/list.h"
#include "openvswitch/ofp-print.h"
#include "openvswitch/vlog.h"
#include "openvswitch/match.h"
#include "ovs-numa.h"
#include "ovs-thread.h"
#include "ovs-rcu.h"
#include "packets.h"
#include "openvswitch/shash.h"
#include "smap.h"
#include "sset.h"
#include "unaligned.h"
#include "timeval.h"
#include "uuid.h"
#include "unixctl.h"

enum {VIRTIO_RXQ, VIRTIO_TXQ, VIRTIO_QNUM};

VLOG_DEFINE_THIS_MODULE(netdev_dpdk);
static struct vlog_rate_limit rl = VLOG_RATE_LIMIT_INIT(5, 20);

#define DPDK_PORT_WATCHDOG_INTERVAL 5

#define OVS_CACHE_LINE_SIZE CACHE_LINE_SIZE
#define OVS_VPORT_DPDK "ovs_dpdk"

/*
 * need to reserve tons of extra space in the mbufs so we can align the
 * DMA addresses to 4KB.
 * The minimum mbuf size is limited to avoid scatter behaviour and drop in
 * performance for standard Ethernet MTU.
 */
#define ETHER_HDR_MAX_LEN           (ETHER_HDR_LEN + ETHER_CRC_LEN \
                                     + (2 * VLAN_HEADER_LEN))
#define MTU_TO_FRAME_LEN(mtu)       ((mtu) + ETHER_HDR_LEN + ETHER_CRC_LEN)
#define MTU_TO_MAX_FRAME_LEN(mtu)   ((mtu) + ETHER_HDR_MAX_LEN)
#define FRAME_LEN_TO_MTU(frame_len) ((frame_len)                    \
                                     - ETHER_HDR_LEN - ETHER_CRC_LEN)
#define NETDEV_DPDK_MBUF_ALIGN      1024
#define NETDEV_DPDK_MAX_PKT_LEN     9728

/* Max and min number of packets in the mempool. OVS tries to allocate a
 * mempool with MAX_NB_MBUF: if this fails (because the system doesn't have
 * enough hugepages) we keep halving the number until the allocation succeeds
 * or we reach MIN_NB_MBUF */

#define MAX_NB_MBUF          (4096 * 64)
#define MIN_NB_MBUF          (4096 * 4)
#define MP_CACHE_SZ          RTE_MEMPOOL_CACHE_MAX_SIZE

/* MAX_NB_MBUF can be divided by 2 many times, until MIN_NB_MBUF */
BUILD_ASSERT_DECL(MAX_NB_MBUF % ROUND_DOWN_POW2(MAX_NB_MBUF / MIN_NB_MBUF)
                  == 0);

/* The smallest possible NB_MBUF that we're going to try should be a multiple
 * of MP_CACHE_SZ. This is advised by DPDK documentation. */
BUILD_ASSERT_DECL((MAX_NB_MBUF / ROUND_DOWN_POW2(MAX_NB_MBUF / MIN_NB_MBUF))
                  % MP_CACHE_SZ == 0);

/*
 * DPDK XSTATS Counter names definition
 */
#define XSTAT_RX_64_PACKETS              "rx_size_64_packets"
#define XSTAT_RX_65_TO_127_PACKETS       "rx_size_65_to_127_packets"
#define XSTAT_RX_128_TO_255_PACKETS      "rx_size_128_to_255_packets"
#define XSTAT_RX_256_TO_511_PACKETS      "rx_size_256_to_511_packets"
#define XSTAT_RX_512_TO_1023_PACKETS     "rx_size_512_to_1023_packets"
#define XSTAT_RX_1024_TO_1522_PACKETS    "rx_size_1024_to_1522_packets"
#define XSTAT_RX_1523_TO_MAX_PACKETS     "rx_size_1523_to_max_packets"

#define XSTAT_TX_64_PACKETS              "tx_size_64_packets"
#define XSTAT_TX_65_TO_127_PACKETS       "tx_size_65_to_127_packets"
#define XSTAT_TX_128_TO_255_PACKETS      "tx_size_128_to_255_packets"
#define XSTAT_TX_256_TO_511_PACKETS      "tx_size_256_to_511_packets"
#define XSTAT_TX_512_TO_1023_PACKETS     "tx_size_512_to_1023_packets"
#define XSTAT_TX_1024_TO_1522_PACKETS    "tx_size_1024_to_1522_packets"
#define XSTAT_TX_1523_TO_MAX_PACKETS     "tx_size_1523_to_max_packets"

#define XSTAT_RX_MULTICAST_PACKETS       "rx_multicast_packets"
#define XSTAT_TX_MULTICAST_PACKETS       "tx_multicast_packets"
#define XSTAT_RX_BROADCAST_PACKETS       "rx_broadcast_packets"
#define XSTAT_TX_BROADCAST_PACKETS       "tx_broadcast_packets"
#define XSTAT_RX_UNDERSIZED_ERRORS       "rx_undersized_errors"
#define XSTAT_RX_OVERSIZE_ERRORS         "rx_oversize_errors"
#define XSTAT_RX_FRAGMENTED_ERRORS       "rx_fragmented_errors"
#define XSTAT_RX_JABBER_ERRORS           "rx_jabber_errors"

#define SOCKET0              0

/* Default size of Physical NIC RXQ */
#define NIC_PORT_DEFAULT_RXQ_SIZE 2048
/* Default size of Physical NIC TXQ */
#define NIC_PORT_DEFAULT_TXQ_SIZE 2048
/* Maximum size of Physical NIC Queues */
#define NIC_PORT_MAX_Q_SIZE 4096

#define OVS_VHOST_MAX_QUEUE_NUM 1024  /* Maximum number of vHost TX queues. */
#define OVS_VHOST_QUEUE_MAP_UNKNOWN (-1) /* Mapping not initialized. */
#define OVS_VHOST_QUEUE_DISABLED    (-2) /* Queue was disabled by guest and not
                                          * yet mapped to another queue. */

#define DPDK_ETH_PORT_ID_INVALID    RTE_MAX_ETHPORTS

/* DPDK library uses uint16_t for port_id. */
typedef uint16_t dpdk_port_t;
#define DPDK_PORT_ID_FMT "%"PRIu16

#define VHOST_ENQ_RETRY_NUM 8
#define IF_NAME_SZ (PATH_MAX > IFNAMSIZ ? PATH_MAX : IFNAMSIZ)

static const struct rte_eth_conf port_conf = {
    .rxmode = {
        .mq_mode = ETH_MQ_RX_RSS,
        .split_hdr_size = 0,
        .offloads = 0,
    },
    .rx_adv_conf = {
        .rss_conf = {
            .rss_key = NULL,
            .rss_hf = ETH_RSS_IP | ETH_RSS_UDP | ETH_RSS_TCP,
        },
    },
    .txmode = {
        .mq_mode = ETH_MQ_TX_NONE,
    },
};

/*
 * A mapping from ufid to dpdk rte_flow.
 */
static struct cmap ufid_to_rte_flow = CMAP_INITIALIZER;

struct ufid_to_rte_flow_data {
    struct cmap_node node;
    ovs_u128 ufid;
    struct rte_flow *rte_flow;
};

/*
 * These callbacks allow virtio-net devices to be added to vhost ports when
 * configuration has been fully completed.
 */
static int new_device(int vid);
static void destroy_device(int vid);
static int vring_state_changed(int vid, uint16_t queue_id, int enable);
static const struct vhost_device_ops virtio_net_device_ops =
{
    .new_device =  new_device,
    .destroy_device = destroy_device,
    .vring_state_changed = vring_state_changed,
    .features_changed = NULL
};

enum { DPDK_RING_SIZE = 256 };
BUILD_ASSERT_DECL(IS_POW2(DPDK_RING_SIZE));
enum { DRAIN_TSC = 200000ULL };

enum dpdk_dev_type {
    DPDK_DEV_ETH = 0,
    DPDK_DEV_VHOST = 1,
};

/* Quality of Service */

/* An instance of a QoS configuration.  Always associated with a particular
 * network device.
 *
 * Each QoS implementation subclasses this with whatever additional data it
 * needs.
 */
struct qos_conf {
    const struct dpdk_qos_ops *ops;
    rte_spinlock_t lock;
};

/* A particular implementation of dpdk QoS operations.
 *
 * The functions below return 0 if successful or a positive errno value on
 * failure, except where otherwise noted. All of them must be provided, except
 * where otherwise noted.
 */
struct dpdk_qos_ops {

    /* Name of the QoS type */
    const char *qos_name;

    /* Called to construct a qos_conf object. The implementation should make
     * the appropriate calls to configure QoS according to 'details'.
     *
     * The contents of 'details' should be documented as valid for 'ovs_name'
     * in the "other_config" column in the "QoS" table in vswitchd/vswitch.xml
     * (which is built as ovs-vswitchd.conf.db(8)).
     *
     * This function must return 0 if and only if it sets '*conf' to an
     * initialized 'struct qos_conf'.
     *
     * For all QoS implementations it should always be non-null.
     */
    int (*qos_construct)(const struct smap *details, struct qos_conf **conf);

    /* Destroys the data structures allocated by the implementation as part of
     * 'qos_conf'.
     *
     * For all QoS implementations it should always be non-null.
     */
    void (*qos_destruct)(struct qos_conf *conf);

    /* Retrieves details of 'conf' configuration into 'details'.
     *
     * The contents of 'details' should be documented as valid for 'ovs_name'
     * in the "other_config" column in the "QoS" table in vswitchd/vswitch.xml
     * (which is built as ovs-vswitchd.conf.db(8)).
     */
    int (*qos_get)(const struct qos_conf *conf, struct smap *details);

    /* Returns true if 'conf' is already configured according to 'details'.
     *
     * The contents of 'details' should be documented as valid for 'ovs_name'
     * in the "other_config" column in the "QoS" table in vswitchd/vswitch.xml
     * (which is built as ovs-vswitchd.conf.db(8)).
     *
     * For all QoS implementations it should always be non-null.
     */
    bool (*qos_is_equal)(const struct qos_conf *conf,
                         const struct smap *details);

    /* Modify an array of rte_mbufs. The modification is specific to
     * each qos implementation.
     *
     * The function should take and array of mbufs and an int representing
     * the current number of mbufs present in the array.
     *
     * After the function has performed a qos modification to the array of
     * mbufs it returns an int representing the number of mbufs now present in
     * the array. This value is can then be passed to the port send function
     * along with the modified array for transmission.
     *
     * For all QoS implementations it should always be non-null.
     */
    int (*qos_run)(struct qos_conf *qos_conf, struct rte_mbuf **pkts,
                   int pkt_cnt, bool should_steal);
};

/* dpdk_qos_ops for each type of user space QoS implementation */
static const struct dpdk_qos_ops egress_policer_ops;

/*
 * Array of dpdk_qos_ops, contains pointer to all supported QoS
 * operations.
 */
static const struct dpdk_qos_ops *const qos_confs[] = {
    &egress_policer_ops,
    NULL
};

static struct ovs_mutex dpdk_mutex = OVS_MUTEX_INITIALIZER;

/* Contains all 'struct dpdk_dev's. */
static struct ovs_list dpdk_list OVS_GUARDED_BY(dpdk_mutex)
    = OVS_LIST_INITIALIZER(&dpdk_list);

static struct ovs_mutex dpdk_mp_mutex OVS_ACQ_AFTER(dpdk_mutex)
    = OVS_MUTEX_INITIALIZER;

/* Contains all 'struct dpdk_mp's. */
static struct ovs_list dpdk_mp_list OVS_GUARDED_BY(dpdk_mp_mutex)
    = OVS_LIST_INITIALIZER(&dpdk_mp_list);

struct dpdk_mp {
     struct rte_mempool *mp;
     int mtu;
     int socket_id;
     int refcount;
     struct ovs_list list_node OVS_GUARDED_BY(dpdk_mp_mutex);
 };

/* There should be one 'struct dpdk_tx_queue' created for
 * each cpu core. */
struct dpdk_tx_queue {
    rte_spinlock_t tx_lock;        /* Protects the members and the NIC queue
                                    * from concurrent access.  It is used only
                                    * if the queue is shared among different
                                    * pmd threads (see 'concurrent_txq'). */
    int map;                       /* Mapping of configured vhost-user queues
                                    * to enabled by guest. */
};

/* dpdk has no way to remove dpdk ring ethernet devices
   so we have to keep them around once they've been created
*/

static struct ovs_list dpdk_ring_list OVS_GUARDED_BY(dpdk_mutex)
    = OVS_LIST_INITIALIZER(&dpdk_ring_list);

struct dpdk_ring {
    /* For the client rings */
    struct rte_ring *cring_tx;
    struct rte_ring *cring_rx;
    unsigned int user_port_id; /* User given port no, parsed from port name */
    dpdk_port_t eth_port_id; /* ethernet device port id */
    struct ovs_list list_node OVS_GUARDED_BY(dpdk_mutex);
};

struct ingress_policer {
    struct rte_meter_srtcm_params app_srtcm_params;
    struct rte_meter_srtcm in_policer;
    struct rte_meter_srtcm_profile in_prof;
    rte_spinlock_t policer_lock;
};

enum dpdk_hw_ol_features {
    NETDEV_RX_CHECKSUM_OFFLOAD = 1 << 0,
    NETDEV_RX_HW_CRC_STRIP = 1 << 1,
    NETDEV_RX_HW_SCATTER = 1 << 2
};

/*
 * In order to avoid confusion in variables names, following naming convention
 * should be used, if possible:
 *
 *     'struct netdev'          : 'netdev'
 *     'struct netdev_dpdk'     : 'dev'
 *     'struct netdev_rxq'      : 'rxq'
 *     'struct netdev_rxq_dpdk' : 'rx'
 *
 * Example:
 *     struct netdev *netdev = netdev_from_name(name);
 *     struct netdev_dpdk *dev = netdev_dpdk_cast(netdev);
 *
 *  Also, 'netdev' should be used instead of 'dev->up', where 'netdev' was
 *  already defined.
 */

struct netdev_dpdk {
    PADDED_MEMBERS_CACHELINE_MARKER(CACHE_LINE_SIZE, cacheline0,
        dpdk_port_t port_id;

        /* If true, device was attached by rte_eth_dev_attach(). */
        bool attached;
        /* If true, rte_eth_dev_start() was successfully called */
        bool started;
        struct eth_addr hwaddr;
        int mtu;
        int socket_id;
        int buf_size;
        int max_packet_len;
        enum dpdk_dev_type type;
        enum netdev_flags flags;
        int link_reset_cnt;
        char *devargs;  /* Device arguments for dpdk ports */
        struct dpdk_tx_queue *tx_q;
        struct rte_eth_link link;
    );

    PADDED_MEMBERS_CACHELINE_MARKER(CACHE_LINE_SIZE, cacheline1,
        struct ovs_mutex mutex OVS_ACQ_AFTER(dpdk_mutex);
        struct dpdk_mp *dpdk_mp;

        /* virtio identifier for vhost devices */
        ovsrcu_index vid;

        /* True if vHost device is 'up' and has been reconfigured at least once */
        bool vhost_reconfigured;
        /* 3 pad bytes here. */
    );

    PADDED_MEMBERS(CACHE_LINE_SIZE,
        /* Identifier used to distinguish vhost devices from each other. */
        char vhost_id[PATH_MAX];
    );

    PADDED_MEMBERS(CACHE_LINE_SIZE,
        struct netdev up;
        /* In dpdk_list. */
        struct ovs_list list_node OVS_GUARDED_BY(dpdk_mutex);

        /* QoS configuration and lock for the device */
        OVSRCU_TYPE(struct qos_conf *) qos_conf;

        /* Ingress Policer */
        OVSRCU_TYPE(struct ingress_policer *) ingress_policer;
        uint32_t policer_rate;
        uint32_t policer_burst;
    );

    PADDED_MEMBERS(CACHE_LINE_SIZE,
        struct netdev_stats stats;
        /* Protects stats */
        rte_spinlock_t stats_lock;
        /* 44 pad bytes here. */
    );

    PADDED_MEMBERS(CACHE_LINE_SIZE,
        /* The following properties cannot be changed when a device is running,
         * so we remember the request and update them next time
         * netdev_dpdk*_reconfigure() is called */
        int requested_mtu;
        int requested_n_txq;
        int requested_n_rxq;
        int requested_rxq_size;
        int requested_txq_size;

        /* Number of rx/tx descriptors for physical devices */
        int rxq_size;
        int txq_size;

        /* Socket ID detected when vHost device is brought up */
        int requested_socket_id;

        /* Denotes whether vHost port is client/server mode */
        uint64_t vhost_driver_flags;

        /* DPDK-ETH Flow control */
        struct rte_eth_fc_conf fc_conf;

        /* DPDK-ETH hardware offload features,
         * from the enum set 'dpdk_hw_ol_features' */
        uint32_t hw_ol_features;

        /* Properties for link state change detection mode.
         * If lsc_interrupt_mode is set to false, poll mode is used,
         * otherwise interrupt mode is used. */
        bool requested_lsc_interrupt_mode;
        bool lsc_interrupt_mode;
    );

    PADDED_MEMBERS(CACHE_LINE_SIZE,
        /* Names of all XSTATS counters */
        struct rte_eth_xstat_name *rte_xstats_names;
        int rte_xstats_names_size;
        int rte_xstats_ids_size;
        uint64_t *rte_xstats_ids;
    );
};

struct netdev_rxq_dpdk {
    struct netdev_rxq up;
    dpdk_port_t port_id;
};

static void netdev_dpdk_destruct(struct netdev *netdev);
static void netdev_dpdk_vhost_destruct(struct netdev *netdev);

static void netdev_dpdk_clear_xstats(struct netdev_dpdk *dev);

int netdev_dpdk_get_vid(const struct netdev_dpdk *dev);

struct ingress_policer *
netdev_dpdk_get_ingress_policer(const struct netdev_dpdk *dev);

static bool
is_dpdk_class(const struct netdev_class *class)
{
    return class->destruct == netdev_dpdk_destruct
           || class->destruct == netdev_dpdk_vhost_destruct;
}

/* DPDK NIC drivers allocate RX buffers at a particular granularity, typically
 * aligned at 1k or less. If a declared mbuf size is not a multiple of this
 * value, insufficient buffers are allocated to accomodate the packet in its
 * entirety. Furthermore, certain drivers need to ensure that there is also
 * sufficient space in the Rx buffer to accommodate two VLAN tags (for QinQ
 * frames). If the RX buffer is too small, then the driver enables scatter RX
 * behaviour, which reduces performance. To prevent this, use a buffer size
 * that is closest to 'mtu', but which satisfies the aforementioned criteria.
 */
static uint32_t
dpdk_buf_size(int mtu)
{
    return ROUND_UP(MTU_TO_MAX_FRAME_LEN(mtu), NETDEV_DPDK_MBUF_ALIGN)
            + RTE_PKTMBUF_HEADROOM;
}

/* Allocates an area of 'sz' bytes from DPDK.  The memory is zero'ed.
 *
 * Unlike xmalloc(), this function can return NULL on failure. */
static void *
dpdk_rte_mzalloc(size_t sz)
{
    return rte_zmalloc(OVS_VPORT_DPDK, sz, OVS_CACHE_LINE_SIZE);
}

void
free_dpdk_buf(struct dp_packet *p)
{
    struct rte_mbuf *pkt = (struct rte_mbuf *) p;

    rte_pktmbuf_free(pkt);
}

static void
ovs_rte_pktmbuf_init(struct rte_mempool *mp OVS_UNUSED,
                     void *opaque_arg OVS_UNUSED,
                     void *_p,
                     unsigned i OVS_UNUSED)
{
    struct rte_mbuf *pkt = _p;

    dp_packet_init_dpdk((struct dp_packet *) pkt);
}

static int
dpdk_mp_full(const struct rte_mempool *mp) OVS_REQUIRES(dpdk_mp_mutex)
{
    /* At this point we want to know if all the mbufs are back
     * in the mempool. rte_mempool_full() is not atomic but it's
     * the best available and as we are no longer requesting mbufs
     * from the mempool, it means mbufs will not move from
     * 'mempool ring' --> 'mempool cache'. In rte_mempool_full()
     * the ring is counted before caches, so we won't get false
     * positives in this use case and we handle false negatives.
     *
     * If future implementations of rte_mempool_full() were to change
     * it could be possible for a false positive. Even that would
     * likely be ok, as there are additional checks during mempool
     * freeing but it would make things racey.
     */
    return rte_mempool_full(mp);
}

/* Free unused mempools. */
static void
dpdk_mp_sweep(void) OVS_REQUIRES(dpdk_mp_mutex)
{
    struct dpdk_mp *dmp, *next;

    LIST_FOR_EACH_SAFE (dmp, next, list_node, &dpdk_mp_list) {
        if (!dmp->refcount && dpdk_mp_full(dmp->mp)) {
            VLOG_DBG("Freeing mempool \"%s\"", dmp->mp->name);
            ovs_list_remove(&dmp->list_node);
            rte_mempool_free(dmp->mp);
            rte_free(dmp);
        }
    }
}

/* Calculating the required number of mbufs differs depending on the
 * mempool model being used. Check if per port memory is in use before
 * calculating.
 */
static uint32_t
dpdk_calculate_mbufs(struct netdev_dpdk *dev, int mtu, bool per_port_mp)
{
    uint32_t n_mbufs;

    if (!per_port_mp) {
        /* Shared memory are being used.
         * XXX: this is a really rough method of provisioning memory.
         * It's impossible to determine what the exact memory requirements are
         * when the number of ports and rxqs that utilize a particular mempool
         * can change dynamically at runtime. For now, use this rough
         * heurisitic.
         */
        if (mtu >= ETHER_MTU) {
            n_mbufs = MAX_NB_MBUF;
        } else {
            n_mbufs = MIN_NB_MBUF;
        }
    } else {
        /* Per port memory is being used.
         * XXX: rough estimation of number of mbufs required for this port:
         * <packets required to fill the device rxqs>
         * + <packets that could be stuck on other ports txqs>
         * + <packets in the pmd threads>
         * + <additional memory for corner cases>
         */
        n_mbufs = dev->requested_n_rxq * dev->requested_rxq_size
                  + dev->requested_n_txq * dev->requested_txq_size
                  + MIN(RTE_MAX_LCORE, dev->requested_n_rxq) * NETDEV_MAX_BURST
                  + MIN_NB_MBUF;
    }

    return n_mbufs;
}

static struct dpdk_mp *
dpdk_mp_create(struct netdev_dpdk *dev, int mtu, bool per_port_mp)
{
    char mp_name[RTE_MEMPOOL_NAMESIZE];
    const char *netdev_name = netdev_get_name(&dev->up);
    int socket_id = dev->requested_socket_id;
    uint32_t n_mbufs = 0;
    uint32_t mbuf_size = 0;
    uint32_t aligned_mbuf_size = 0;
    uint32_t mbuf_priv_data_len = 0;
    uint32_t pkt_size = 0;
    uint32_t hash = hash_string(netdev_name, 0);
    struct dpdk_mp *dmp = NULL;
    int ret;

    dmp = dpdk_rte_mzalloc(sizeof *dmp);
    if (!dmp) {
        return NULL;
    }
    dmp->socket_id = socket_id;
    dmp->mtu = mtu;
    dmp->refcount = 1;

    /* Get the size of each mbuf, based on the MTU */
    mbuf_size = MTU_TO_FRAME_LEN(mtu);

    n_mbufs = dpdk_calculate_mbufs(dev, mtu, per_port_mp);

    do {
        /* Full DPDK memory pool name must be unique and cannot be
         * longer than RTE_MEMPOOL_NAMESIZE. Note that for the shared
         * mempool case this can result in one device using a mempool
         * which references a different device in it's name. However as
         * mempool names are hashed, the device name will not be readable
         * so this is not an issue for tasks such as debugging.
         */
        ret = snprintf(mp_name, RTE_MEMPOOL_NAMESIZE,
                       "ovs%08x%02d%05d%07u",
                        hash, socket_id, mtu, n_mbufs);
        if (ret < 0 || ret >= RTE_MEMPOOL_NAMESIZE) {
            VLOG_DBG("snprintf returned %d. "
                     "Failed to generate a mempool name for \"%s\". "
                     "Hash:0x%x, socket_id: %d, mtu:%d, mbufs:%u.",
                     ret, netdev_name, hash, socket_id, mtu, n_mbufs);
            break;
        }

        VLOG_DBG("Port %s: Requesting a mempool of %u mbufs of size %u "
                  "on socket %d for %d Rx and %d Tx queues, "
                  "cache line size of %u",
                  netdev_name, n_mbufs, mbuf_size, socket_id,
                  dev->requested_n_rxq, dev->requested_n_txq,
                  RTE_CACHE_LINE_SIZE);

        /* The size of the mbuf's private area (i.e. area that holds OvS'
         * dp_packet data)*/
        mbuf_priv_data_len = sizeof(struct dp_packet) -
                                 sizeof(struct rte_mbuf);
        /* The size of the entire dp_packet. */
        pkt_size = sizeof(struct dp_packet) + mbuf_size;
        /* mbuf size, rounded up to cacheline size. */
        aligned_mbuf_size = ROUND_UP(pkt_size, RTE_CACHE_LINE_SIZE);
        /* If there is a size discrepancy, add padding to mbuf_priv_data_len.
         * This maintains mbuf size cache alignment, while also honoring RX
         * buffer alignment in the data portion of the mbuf. If this adjustment
         * is not made, there is a possiblity later on that for an element of
         * the mempool, buf, buf->data_len < (buf->buf_len - buf->data_off).
         * This is problematic in the case of multi-segment mbufs, particularly
         * when an mbuf segment needs to be resized (when [push|popp]ing a VLAN
         * header, for example.
         */
        mbuf_priv_data_len += (aligned_mbuf_size - pkt_size);

        dmp->mp = rte_pktmbuf_pool_create(mp_name, n_mbufs, MP_CACHE_SZ,
                                          mbuf_priv_data_len,
                                          mbuf_size,
                                          socket_id);

        if (dmp->mp) {
            VLOG_DBG("Allocated \"%s\" mempool with %u mbufs",
                     mp_name, n_mbufs);
            /* rte_pktmbuf_pool_create has done some initialization of the
             * rte_mbuf part of each dp_packet, while ovs_rte_pktmbuf_init
             * initializes some OVS specific fields of dp_packet.
             */
            rte_mempool_obj_iter(dmp->mp, ovs_rte_pktmbuf_init, NULL);
            return dmp;
        } else if (rte_errno == EEXIST) {
            /* A mempool with the same name already exists.  We just
             * retrieve its pointer to be returned to the caller. */
            dmp->mp = rte_mempool_lookup(mp_name);
            /* As the mempool create returned EEXIST we can expect the
             * lookup has returned a valid pointer.  If for some reason
             * that's not the case we keep track of it. */
            VLOG_DBG("A mempool with name \"%s\" already exists at %p.",
                     mp_name, dmp->mp);
            return dmp;
        } else {
            VLOG_DBG("Failed to create mempool \"%s\" with a request of "
                     "%u mbufs, retrying with %u mbufs",
                     mp_name, n_mbufs, n_mbufs / 2);
        }
    } while (!dmp->mp && rte_errno == ENOMEM && (n_mbufs /= 2) >= MIN_NB_MBUF);

    VLOG_ERR("Failed to create mempool \"%s\" with a request of %u mbufs",
             mp_name, n_mbufs);

    rte_free(dmp);
    return NULL;
}

static struct dpdk_mp *
dpdk_mp_get(struct netdev_dpdk *dev, int mtu, bool per_port_mp)
{
    struct dpdk_mp *dmp, *next;
    bool reuse = false;

    ovs_mutex_lock(&dpdk_mp_mutex);
    /* Check if shared memory is being used, if so check existing mempools
     * to see if reuse is possible. */
    if (!per_port_mp) {
        LIST_FOR_EACH (dmp, list_node, &dpdk_mp_list) {
            if (dmp->socket_id == dev->requested_socket_id
                && dmp->mtu == mtu) {
                VLOG_DBG("Reusing mempool \"%s\"", dmp->mp->name);
                dmp->refcount++;
                reuse = true;
                break;
            }
        }
    }
    /* Sweep mempools after reuse or before create. */
    dpdk_mp_sweep();

    if (!reuse) {
        dmp = dpdk_mp_create(dev, mtu, per_port_mp);
        if (dmp) {
            /* Shared memory will hit the reuse case above so will not
             * request a mempool that already exists but we need to check
             * for the EEXIST case for per port memory case. Compare the
             * mempool returned by dmp to each entry in dpdk_mp_list. If a
             * match is found, free dmp as a new entry is not required, set
             * dmp to point to the existing entry and increment the refcount
             * to avoid being freed at a later stage.
             */
            if (per_port_mp && rte_errno == EEXIST) {
                LIST_FOR_EACH (next, list_node, &dpdk_mp_list) {
                    if (dmp->mp == next->mp) {
                        rte_free(dmp);
                        dmp = next;
                        dmp->refcount++;
                    }
                }
            } else {
                ovs_list_push_back(&dpdk_mp_list, &dmp->list_node);
            }
        }
    }


    ovs_mutex_unlock(&dpdk_mp_mutex);

    return dmp;
}

/* Decrement reference to a mempool. */
static void
dpdk_mp_put(struct dpdk_mp *dmp)
{
    if (!dmp) {
        return;
    }

    ovs_mutex_lock(&dpdk_mp_mutex);
    ovs_assert(dmp->refcount);
    dmp->refcount--;
    ovs_mutex_unlock(&dpdk_mp_mutex);
}

/* Depending on the memory model being used this function tries to
 * identify and reuse an existing mempool or tries to allocate a new
 * mempool on requested_socket_id with mbuf size corresponding to the
 * requested_mtu. On success, a new configuration will be applied.
 * On error, device will be left unchanged. */
static int
netdev_dpdk_mempool_configure(struct netdev_dpdk *dev)
    OVS_REQUIRES(dev->mutex)
{
    uint32_t buf_size = dpdk_buf_size(dev->requested_mtu);
    struct dpdk_mp *dmp;
    int ret = 0;
    bool per_port_mp = dpdk_per_port_memory();

    /* With shared memory we do not need to configure a mempool if the MTU
     * and socket ID have not changed, the previous configuration is still
     * valid so return 0 */
    if (!per_port_mp && dev->mtu == dev->requested_mtu
        && dev->socket_id == dev->requested_socket_id) {
        return ret;
    }

    dmp = dpdk_mp_get(dev, FRAME_LEN_TO_MTU(buf_size), per_port_mp);
    if (!dmp) {
        VLOG_ERR("Failed to create memory pool for netdev "
                 "%s, with MTU %d on socket %d: %s\n",
                 dev->up.name, dev->requested_mtu, dev->requested_socket_id,
                 rte_strerror(rte_errno));
        ret = rte_errno;
    } else {
        /* Check for any pre-existing dpdk_mp for the device before accessing
         * the associated mempool.
         */
        if (dev->dpdk_mp != NULL) {
            /* A new MTU was requested, decrement the reference count for the
             * devices current dpdk_mp. This is required even if a pointer to
             * same dpdk_mp is returned by dpdk_mp_get. The refcount for dmp
             * has already been incremented by dpdk_mp_get at this stage so it
             * must be decremented to keep an accurate refcount for the
             * dpdk_mp.
             */
            dpdk_mp_put(dev->dpdk_mp);
        }
        dev->dpdk_mp = dmp;
        dev->mtu = dev->requested_mtu;
        dev->socket_id = dev->requested_socket_id;
        dev->max_packet_len = MTU_TO_FRAME_LEN(dev->mtu);
    }

    return ret;
}

static void
check_link_status(struct netdev_dpdk *dev)
{
    struct rte_eth_link link;

    rte_eth_link_get_nowait(dev->port_id, &link);

    if (dev->link.link_status != link.link_status) {
        netdev_change_seq_changed(&dev->up);

        dev->link_reset_cnt++;
        dev->link = link;
        if (dev->link.link_status) {
            VLOG_DBG_RL(&rl,
                        "Port "DPDK_PORT_ID_FMT" Link Up - speed %u Mbps - %s",
                        dev->port_id, (unsigned) dev->link.link_speed,
                        (dev->link.link_duplex == ETH_LINK_FULL_DUPLEX)
                        ? "full-duplex" : "half-duplex");
        } else {
            VLOG_DBG_RL(&rl, "Port "DPDK_PORT_ID_FMT" Link Down",
                        dev->port_id);
        }
    }
}

static void *
dpdk_watchdog(void *dummy OVS_UNUSED)
{
    struct netdev_dpdk *dev;

    pthread_detach(pthread_self());

    for (;;) {
        ovs_mutex_lock(&dpdk_mutex);
        LIST_FOR_EACH (dev, list_node, &dpdk_list) {
            ovs_mutex_lock(&dev->mutex);
            if (dev->type == DPDK_DEV_ETH) {
                check_link_status(dev);
            }
            ovs_mutex_unlock(&dev->mutex);
        }
        ovs_mutex_unlock(&dpdk_mutex);
        xsleep(DPDK_PORT_WATCHDOG_INTERVAL);
    }

    return NULL;
}

static int
dpdk_eth_dev_port_config(struct netdev_dpdk *dev, int n_rxq, int n_txq)
{
    int diag = 0;
    int i;
    struct rte_eth_conf conf = port_conf;
    struct rte_eth_dev_info info;
    uint16_t conf_mtu;

    rte_eth_dev_info_get(dev->port_id, &info);

    /* As of DPDK 17.11.1 a few PMDs require to explicitly enable
     * scatter to support jumbo RX.
     * Setting scatter for the device is done after checking for
     * scatter support in the device capabilites. */
    if (dev->mtu > ETHER_MTU) {
        if (dev->hw_ol_features & NETDEV_RX_HW_SCATTER) {
            conf.rxmode.offloads |= DEV_RX_OFFLOAD_SCATTER;
        }
    }

    conf.intr_conf.lsc = dev->lsc_interrupt_mode;

    if (dev->hw_ol_features & NETDEV_RX_CHECKSUM_OFFLOAD) {
        conf.rxmode.offloads |= DEV_RX_OFFLOAD_CHECKSUM;
    }

    if (!(dev->hw_ol_features & NETDEV_RX_HW_CRC_STRIP)
        && info.rx_offload_capa & DEV_RX_OFFLOAD_KEEP_CRC) {
        conf.rxmode.offloads |= DEV_RX_OFFLOAD_KEEP_CRC;
    }

    /* Limit configured rss hash functions to only those supported
     * by the eth device. */
    conf.rx_adv_conf.rss_conf.rss_hf &= info.flow_type_rss_offloads;

    /* A device may report more queues than it makes available (this has
     * been observed for Intel xl710, which reserves some of them for
     * SRIOV):  rte_eth_*_queue_setup will fail if a queue is not
     * available.  When this happens we can retry the configuration
     * and request less queues */
    while (n_rxq && n_txq) {
        if (diag) {
            VLOG_INFO("Retrying setup with (rxq:%d txq:%d)", n_rxq, n_txq);
        }

        diag = rte_eth_dev_configure(dev->port_id, n_rxq, n_txq, &conf);
        if (diag) {
            VLOG_WARN("Interface %s eth_dev setup error %s\n",
                      dev->up.name, rte_strerror(-diag));
            break;
        }

        diag = rte_eth_dev_set_mtu(dev->port_id, dev->mtu);
        if (diag) {
            /* A device may not support rte_eth_dev_set_mtu, in this case
             * flag a warning to the user and include the devices configured
             * MTU value that will be used instead. */
            if (-ENOTSUP == diag) {
                rte_eth_dev_get_mtu(dev->port_id, &conf_mtu);
                VLOG_WARN("Interface %s does not support MTU configuration, "
                          "max packet size supported is %"PRIu16".",
                          dev->up.name, conf_mtu);
            } else {
                VLOG_ERR("Interface %s MTU (%d) setup error: %s",
                         dev->up.name, dev->mtu, rte_strerror(-diag));
                break;
            }
        }

        for (i = 0; i < n_txq; i++) {
            diag = rte_eth_tx_queue_setup(dev->port_id, i, dev->txq_size,
                                          dev->socket_id, NULL);
            if (diag) {
                VLOG_INFO("Interface %s unable to setup txq(%d): %s",
                          dev->up.name, i, rte_strerror(-diag));
                break;
            }
        }

        if (i != n_txq) {
            /* Retry with less tx queues */
            n_txq = i;
            continue;
        }

        for (i = 0; i < n_rxq; i++) {
            diag = rte_eth_rx_queue_setup(dev->port_id, i, dev->rxq_size,
                                          dev->socket_id, NULL,
                                          dev->dpdk_mp->mp);
            if (diag) {
                VLOG_INFO("Interface %s unable to setup rxq(%d): %s",
                          dev->up.name, i, rte_strerror(-diag));
                break;
            }
        }

        if (i != n_rxq) {
            /* Retry with less rx queues */
            n_rxq = i;
            continue;
        }

        dev->up.n_rxq = n_rxq;
        dev->up.n_txq = n_txq;

        return 0;
    }

    return diag;
}

static void
dpdk_eth_flow_ctrl_setup(struct netdev_dpdk *dev) OVS_REQUIRES(dev->mutex)
{
    if (rte_eth_dev_flow_ctrl_set(dev->port_id, &dev->fc_conf)) {
        VLOG_WARN("Failed to enable flow control on device "DPDK_PORT_ID_FMT,
                  dev->port_id);
    }
}

static int
dpdk_eth_dev_init(struct netdev_dpdk *dev)
    OVS_REQUIRES(dev->mutex)
{
    struct rte_pktmbuf_pool_private *mbp_priv;
    struct rte_eth_dev_info info;
    struct ether_addr eth_addr;
    int diag;
    int n_rxq, n_txq;
    uint32_t rx_chksm_offload_capa = DEV_RX_OFFLOAD_UDP_CKSUM |
                                     DEV_RX_OFFLOAD_TCP_CKSUM |
                                     DEV_RX_OFFLOAD_IPV4_CKSUM;

    rte_eth_dev_info_get(dev->port_id, &info);

    if (strstr(info.driver_name, "vf") != NULL) {
        VLOG_INFO("Virtual function detected, HW_CRC_STRIP will be enabled");
        dev->hw_ol_features |= NETDEV_RX_HW_CRC_STRIP;
    } else {
        dev->hw_ol_features &= ~NETDEV_RX_HW_CRC_STRIP;
    }

    if ((info.rx_offload_capa & rx_chksm_offload_capa) !=
            rx_chksm_offload_capa) {
        VLOG_WARN("Rx checksum offload is not supported on port "
                  DPDK_PORT_ID_FMT, dev->port_id);
        dev->hw_ol_features &= ~NETDEV_RX_CHECKSUM_OFFLOAD;
    } else {
        dev->hw_ol_features |= NETDEV_RX_CHECKSUM_OFFLOAD;
    }

    if (info.rx_offload_capa & DEV_RX_OFFLOAD_SCATTER) {
        dev->hw_ol_features |= NETDEV_RX_HW_SCATTER;
    } else {
        /* Do not warn on lack of scatter support */
        dev->hw_ol_features &= ~NETDEV_RX_HW_SCATTER;
    }

    n_rxq = MIN(info.max_rx_queues, dev->up.n_rxq);
    n_txq = MIN(info.max_tx_queues, dev->up.n_txq);

    diag = dpdk_eth_dev_port_config(dev, n_rxq, n_txq);
    if (diag) {
        VLOG_ERR("Interface %s(rxq:%d txq:%d lsc interrupt mode:%s) "
                 "configure error: %s",
                 dev->up.name, n_rxq, n_txq,
                 dev->lsc_interrupt_mode ? "true" : "false",
                 rte_strerror(-diag));
        return -diag;
    }

    diag = rte_eth_dev_start(dev->port_id);
    if (diag) {
        VLOG_ERR("Interface %s start error: %s", dev->up.name,
                 rte_strerror(-diag));
        return -diag;
    }
    dev->started = true;

    rte_eth_promiscuous_enable(dev->port_id);
    rte_eth_allmulticast_enable(dev->port_id);

    memset(&eth_addr, 0x0, sizeof(eth_addr));
    rte_eth_macaddr_get(dev->port_id, &eth_addr);
    VLOG_INFO_RL(&rl, "Port "DPDK_PORT_ID_FMT": "ETH_ADDR_FMT,
                 dev->port_id, ETH_ADDR_BYTES_ARGS(eth_addr.addr_bytes));

    memcpy(dev->hwaddr.ea, eth_addr.addr_bytes, ETH_ADDR_LEN);
    rte_eth_link_get_nowait(dev->port_id, &dev->link);

    mbp_priv = rte_mempool_get_priv(dev->dpdk_mp->mp);
    dev->buf_size = mbp_priv->mbuf_data_room_size - RTE_PKTMBUF_HEADROOM;
    return 0;
}

static struct netdev_dpdk *
netdev_dpdk_cast(const struct netdev *netdev)
{
    return CONTAINER_OF(netdev, struct netdev_dpdk, up);
}

static struct netdev *
netdev_dpdk_alloc(void)
{
    struct netdev_dpdk *dev;

    dev = dpdk_rte_mzalloc(sizeof *dev);
    if (dev) {
        return &dev->up;
    }

    return NULL;
}

static struct dpdk_tx_queue *
netdev_dpdk_alloc_txq(unsigned int n_txqs)
{
    struct dpdk_tx_queue *txqs;
    unsigned i;

    txqs = dpdk_rte_mzalloc(n_txqs * sizeof *txqs);
    if (txqs) {
        for (i = 0; i < n_txqs; i++) {
            /* Initialize map for vhost devices. */
            txqs[i].map = OVS_VHOST_QUEUE_MAP_UNKNOWN;
            rte_spinlock_init(&txqs[i].tx_lock);
        }
    }

    return txqs;
}

static int
common_construct(struct netdev *netdev, dpdk_port_t port_no,
                 enum dpdk_dev_type type, int socket_id)
    OVS_REQUIRES(dpdk_mutex)
{
    struct netdev_dpdk *dev = netdev_dpdk_cast(netdev);

    ovs_mutex_init(&dev->mutex);

    rte_spinlock_init(&dev->stats_lock);

    /* If the 'sid' is negative, it means that the kernel fails
     * to obtain the pci numa info.  In that situation, always
     * use 'SOCKET0'. */
    dev->socket_id = socket_id < 0 ? SOCKET0 : socket_id;
    dev->requested_socket_id = dev->socket_id;
    dev->port_id = port_no;
    dev->type = type;
    dev->flags = 0;
    dev->requested_mtu = ETHER_MTU;
    dev->max_packet_len = MTU_TO_FRAME_LEN(dev->mtu);
    dev->requested_lsc_interrupt_mode = 0;
    ovsrcu_index_init(&dev->vid, -1);
    dev->vhost_reconfigured = false;
    dev->attached = false;

    ovsrcu_init(&dev->qos_conf, NULL);

    ovsrcu_init(&dev->ingress_policer, NULL);
    dev->policer_rate = 0;
    dev->policer_burst = 0;

    netdev->n_rxq = 0;
    netdev->n_txq = 0;
    dev->requested_n_rxq = NR_QUEUE;
    dev->requested_n_txq = NR_QUEUE;
    dev->requested_rxq_size = NIC_PORT_DEFAULT_RXQ_SIZE;
    dev->requested_txq_size = NIC_PORT_DEFAULT_TXQ_SIZE;

    /* Initialize the flow control to NULL */
    memset(&dev->fc_conf, 0, sizeof dev->fc_conf);

    /* Initilize the hardware offload flags to 0 */
    dev->hw_ol_features = 0;

    dev->flags = NETDEV_UP | NETDEV_PROMISC;

    ovs_list_push_back(&dpdk_list, &dev->list_node);

    netdev_request_reconfigure(netdev);

    dev->rte_xstats_names = NULL;
    dev->rte_xstats_names_size = 0;

    dev->rte_xstats_ids = NULL;
    dev->rte_xstats_ids_size = 0;

    return 0;
}

/* dev_name must be the prefix followed by a positive decimal number.
 * (no leading + or - signs are allowed) */
static int
dpdk_dev_parse_name(const char dev_name[], const char prefix[],
                    unsigned int *port_no)
{
    const char *cport;

    if (strncmp(dev_name, prefix, strlen(prefix))) {
        return ENODEV;
    }

    cport = dev_name + strlen(prefix);

    if (str_to_uint(cport, 10, port_no)) {
        return 0;
    } else {
        return ENODEV;
    }
}

static int
vhost_common_construct(struct netdev *netdev)
    OVS_REQUIRES(dpdk_mutex)
{
    int socket_id = rte_lcore_to_socket_id(rte_get_master_lcore());
    struct netdev_dpdk *dev = netdev_dpdk_cast(netdev);

    dev->tx_q = netdev_dpdk_alloc_txq(OVS_VHOST_MAX_QUEUE_NUM);
    if (!dev->tx_q) {
        return ENOMEM;
    }

    return common_construct(netdev, DPDK_ETH_PORT_ID_INVALID,
                            DPDK_DEV_VHOST, socket_id);
}

static int
netdev_dpdk_vhost_construct(struct netdev *netdev)
{
    struct netdev_dpdk *dev = netdev_dpdk_cast(netdev);
    const char *name = netdev->name;
    int err;

    /* 'name' is appended to 'vhost_sock_dir' and used to create a socket in
     * the file system. '/' or '\' would traverse directories, so they're not
     * acceptable in 'name'. */
    if (strchr(name, '/') || strchr(name, '\\')) {
        VLOG_ERR("\"%s\" is not a valid name for a vhost-user port. "
                 "A valid name must not include '/' or '\\'",
                 name);
        return EINVAL;
    }

    ovs_mutex_lock(&dpdk_mutex);
    /* Take the name of the vhost-user port and append it to the location where
     * the socket is to be created, then register the socket.
     */
    snprintf(dev->vhost_id, sizeof dev->vhost_id, "%s/%s",
             dpdk_get_vhost_sock_dir(), name);

    dev->vhost_driver_flags &= ~RTE_VHOST_USER_CLIENT;
    err = rte_vhost_driver_register(dev->vhost_id, dev->vhost_driver_flags);
    if (err) {
        VLOG_ERR("vhost-user socket device setup failure for socket %s\n",
                 dev->vhost_id);
        goto out;
    } else {
        fatal_signal_add_file_to_unlink(dev->vhost_id);
        VLOG_INFO("Socket %s created for vhost-user port %s\n",
                  dev->vhost_id, name);
    }

    err = rte_vhost_driver_callback_register(dev->vhost_id,
                                                &virtio_net_device_ops);
    if (err) {
        VLOG_ERR("rte_vhost_driver_callback_register failed for vhost user "
                 "port: %s\n", name);
        goto out;
    }

    err = rte_vhost_driver_disable_features(dev->vhost_id,
                                1ULL << VIRTIO_NET_F_HOST_TSO4
                                | 1ULL << VIRTIO_NET_F_HOST_TSO6
                                | 1ULL << VIRTIO_NET_F_CSUM);
    if (err) {
        VLOG_ERR("rte_vhost_driver_disable_features failed for vhost user "
                 "port: %s\n", name);
        goto out;
    }

    err = rte_vhost_driver_start(dev->vhost_id);
    if (err) {
        VLOG_ERR("rte_vhost_driver_start failed for vhost user "
                 "port: %s\n", name);
        goto out;
    }

    err = vhost_common_construct(netdev);
    if (err) {
        VLOG_ERR("vhost_common_construct failed for vhost user "
                 "port: %s\n", name);
    }

out:
    ovs_mutex_unlock(&dpdk_mutex);
    VLOG_WARN_ONCE("dpdkvhostuser ports are considered deprecated;  "
                   "please migrate to dpdkvhostuserclient ports.");
    return err;
}

static int
netdev_dpdk_vhost_client_construct(struct netdev *netdev)
{
    int err;

    ovs_mutex_lock(&dpdk_mutex);
    err = vhost_common_construct(netdev);
    if (err) {
        VLOG_ERR("vhost_common_construct failed for vhost user client"
                 "port: %s\n", netdev->name);
    }
    ovs_mutex_unlock(&dpdk_mutex);
    return err;
}

static int
netdev_dpdk_construct(struct netdev *netdev)
{
    int err;

    ovs_mutex_lock(&dpdk_mutex);
    err = common_construct(netdev, DPDK_ETH_PORT_ID_INVALID,
                           DPDK_DEV_ETH, SOCKET0);
    ovs_mutex_unlock(&dpdk_mutex);
    return err;
}

static void
common_destruct(struct netdev_dpdk *dev)
    OVS_REQUIRES(dpdk_mutex)
    OVS_EXCLUDED(dev->mutex)
{
    rte_free(dev->tx_q);
    dpdk_mp_put(dev->dpdk_mp);

    ovs_list_remove(&dev->list_node);
    free(ovsrcu_get_protected(struct ingress_policer *,
                              &dev->ingress_policer));
    ovs_mutex_destroy(&dev->mutex);
}

static void
netdev_dpdk_destruct(struct netdev *netdev)
{
    struct netdev_dpdk *dev = netdev_dpdk_cast(netdev);
    struct rte_eth_dev_info dev_info;

    ovs_mutex_lock(&dpdk_mutex);

    rte_eth_dev_stop(dev->port_id);
    dev->started = false;

    if (dev->attached) {
        rte_eth_dev_close(dev->port_id);
        rte_eth_dev_info_get(dev->port_id, &dev_info);
        if (dev_info.device && !rte_dev_remove(dev_info.device)) {
            VLOG_INFO("Device '%s' has been detached", dev->devargs);
        } else {
            VLOG_ERR("Device '%s' can not be detached", dev->devargs);
        }
    }

    netdev_dpdk_clear_xstats(dev);
    free(dev->devargs);
    common_destruct(dev);

    ovs_mutex_unlock(&dpdk_mutex);
}

/* rte_vhost_driver_unregister() can call back destroy_device(), which will
 * try to acquire 'dpdk_mutex' and possibly 'dev->mutex'.  To avoid a
 * deadlock, none of the mutexes must be held while calling this function. */
static int
dpdk_vhost_driver_unregister(struct netdev_dpdk *dev OVS_UNUSED,
                             char *vhost_id)
    OVS_EXCLUDED(dpdk_mutex)
    OVS_EXCLUDED(dev->mutex)
{
    return rte_vhost_driver_unregister(vhost_id);
}

static void
netdev_dpdk_vhost_destruct(struct netdev *netdev)
{
    struct netdev_dpdk *dev = netdev_dpdk_cast(netdev);
    char *vhost_id;

    ovs_mutex_lock(&dpdk_mutex);

    /* Guest becomes an orphan if still attached. */
    if (netdev_dpdk_get_vid(dev) >= 0
        && !(dev->vhost_driver_flags & RTE_VHOST_USER_CLIENT)) {
        VLOG_ERR("Removing port '%s' while vhost device still attached.",
                 netdev->name);
        VLOG_ERR("To restore connectivity after re-adding of port, VM on "
                 "socket '%s' must be restarted.", dev->vhost_id);
    }

    vhost_id = xstrdup(dev->vhost_id);

    common_destruct(dev);

    ovs_mutex_unlock(&dpdk_mutex);

    if (!vhost_id[0]) {
        goto out;
    }

    if (dpdk_vhost_driver_unregister(dev, vhost_id)) {
        VLOG_ERR("%s: Unable to unregister vhost driver for socket '%s'.\n",
                 netdev->name, vhost_id);
    } else if (!(dev->vhost_driver_flags & RTE_VHOST_USER_CLIENT)) {
        /* OVS server mode - remove this socket from list for deletion */
        fatal_signal_remove_file_to_unlink(vhost_id);
    }
out:
    free(vhost_id);
}

static void
netdev_dpdk_dealloc(struct netdev *netdev)
{
    struct netdev_dpdk *dev = netdev_dpdk_cast(netdev);

    rte_free(dev);
}

static void
netdev_dpdk_clear_xstats(struct netdev_dpdk *dev)
{
    /* If statistics are already allocated, we have to
     * reconfigure, as port_id could have been changed. */
    if (dev->rte_xstats_names) {
        free(dev->rte_xstats_names);
        dev->rte_xstats_names = NULL;
        dev->rte_xstats_names_size = 0;
    }
    if (dev->rte_xstats_ids) {
        free(dev->rte_xstats_ids);
        dev->rte_xstats_ids = NULL;
        dev->rte_xstats_ids_size = 0;
    }
}

static const char*
netdev_dpdk_get_xstat_name(struct netdev_dpdk *dev, uint64_t id)
{
    if (id >= dev->rte_xstats_names_size) {
        return "UNKNOWN";
    }
    return dev->rte_xstats_names[id].name;
}

static bool
netdev_dpdk_configure_xstats(struct netdev_dpdk *dev)
    OVS_REQUIRES(dev->mutex)
{
    int rte_xstats_len;
    bool ret;
    struct rte_eth_xstat *rte_xstats;
    uint64_t id;
    int xstats_no;
    const char *name;

    /* Retrieving all XSTATS names. If something will go wrong
     * or amount of counters will be equal 0, rte_xstats_names
     * buffer will be marked as NULL, and any further xstats
     * query won't be performed (e.g. during netdev_dpdk_get_stats
     * execution). */

    ret = false;
    rte_xstats = NULL;

    if (dev->rte_xstats_names == NULL || dev->rte_xstats_ids == NULL) {
        dev->rte_xstats_names_size =
                rte_eth_xstats_get_names(dev->port_id, NULL, 0);

        if (dev->rte_xstats_names_size < 0) {
            VLOG_WARN("Cannot get XSTATS for port: "DPDK_PORT_ID_FMT,
                      dev->port_id);
            dev->rte_xstats_names_size = 0;
        } else {
            /* Reserve memory for xstats names and values */
            dev->rte_xstats_names = xcalloc(dev->rte_xstats_names_size,
                                            sizeof *dev->rte_xstats_names);

            if (dev->rte_xstats_names) {
                /* Retreive xstats names */
                rte_xstats_len =
                        rte_eth_xstats_get_names(dev->port_id,
                                                 dev->rte_xstats_names,
                                                 dev->rte_xstats_names_size);

                if (rte_xstats_len < 0) {
                    VLOG_WARN("Cannot get XSTATS names for port: "
                              DPDK_PORT_ID_FMT, dev->port_id);
                    goto out;
                } else if (rte_xstats_len != dev->rte_xstats_names_size) {
                    VLOG_WARN("XSTATS size doesn't match for port: "
                              DPDK_PORT_ID_FMT, dev->port_id);
                    goto out;
                }

                dev->rte_xstats_ids = xcalloc(dev->rte_xstats_names_size,
                                              sizeof(uint64_t));

                /* We have to calculate number of counters */
                rte_xstats = xmalloc(rte_xstats_len * sizeof *rte_xstats);
                memset(rte_xstats, 0xff, sizeof *rte_xstats * rte_xstats_len);

                /* Retreive xstats values */
                if (rte_eth_xstats_get(dev->port_id, rte_xstats,
                                       rte_xstats_len) > 0) {
                    dev->rte_xstats_ids_size = 0;
                    xstats_no = 0;
                    for (uint32_t i = 0; i < rte_xstats_len; i++) {
                        id = rte_xstats[i].id;
                        name = netdev_dpdk_get_xstat_name(dev, id);
                        /* We need to filter out everything except
                         * dropped, error and management counters */
                        if (string_ends_with(name, "_errors") ||
                            strstr(name, "_management_") ||
                            string_ends_with(name, "_dropped")) {

                            dev->rte_xstats_ids[xstats_no] = id;
                            xstats_no++;
                        }
                    }
                    dev->rte_xstats_ids_size = xstats_no;
                    ret = true;
                } else {
                    VLOG_WARN("Can't get XSTATS IDs for port: "
                              DPDK_PORT_ID_FMT, dev->port_id);
                }

                free(rte_xstats);
            }
        }
    } else {
        /* Already configured */
        ret = true;
    }

out:
    if (!ret) {
        netdev_dpdk_clear_xstats(dev);
    }
    return ret;
}

static int
netdev_dpdk_get_config(const struct netdev *netdev, struct smap *args)
{
    struct netdev_dpdk *dev = netdev_dpdk_cast(netdev);

    ovs_mutex_lock(&dev->mutex);

    smap_add_format(args, "requested_rx_queues", "%d", dev->requested_n_rxq);
    smap_add_format(args, "configured_rx_queues", "%d", netdev->n_rxq);
    smap_add_format(args, "requested_tx_queues", "%d", dev->requested_n_txq);
    smap_add_format(args, "configured_tx_queues", "%d", netdev->n_txq);
    smap_add_format(args, "mtu", "%d", dev->mtu);

    if (dev->type == DPDK_DEV_ETH) {
        smap_add_format(args, "requested_rxq_descriptors", "%d",
                        dev->requested_rxq_size);
        smap_add_format(args, "configured_rxq_descriptors", "%d",
                        dev->rxq_size);
        smap_add_format(args, "requested_txq_descriptors", "%d",
                        dev->requested_txq_size);
        smap_add_format(args, "configured_txq_descriptors", "%d",
                        dev->txq_size);
        if (dev->hw_ol_features & NETDEV_RX_CHECKSUM_OFFLOAD) {
            smap_add(args, "rx_csum_offload", "true");
        } else {
            smap_add(args, "rx_csum_offload", "false");
        }
        smap_add(args, "lsc_interrupt_mode",
                 dev->lsc_interrupt_mode ? "true" : "false");
    }
    ovs_mutex_unlock(&dev->mutex);

    return 0;
}

static struct netdev_dpdk *
netdev_dpdk_lookup_by_port_id(dpdk_port_t port_id)
    OVS_REQUIRES(dpdk_mutex)
{
    struct netdev_dpdk *dev;

    LIST_FOR_EACH (dev, list_node, &dpdk_list) {
        if (dev->port_id == port_id) {
            return dev;
        }
    }

    return NULL;
}

static dpdk_port_t
netdev_dpdk_get_port_by_mac(const char *mac_str)
{
    dpdk_port_t port_id;
    struct eth_addr mac, port_mac;

    if (!eth_addr_from_string(mac_str, &mac)) {
        VLOG_ERR("invalid mac: %s", mac_str);
        return DPDK_ETH_PORT_ID_INVALID;
    }

    RTE_ETH_FOREACH_DEV (port_id) {
        struct ether_addr ea;

        rte_eth_macaddr_get(port_id, &ea);
        memcpy(port_mac.ea, ea.addr_bytes, ETH_ADDR_LEN);
        if (eth_addr_equals(mac, port_mac)) {
            return port_id;
        }
    }

    return DPDK_ETH_PORT_ID_INVALID;
}

/*
 * Normally, a PCI id is enough for identifying a specific DPDK port.
 * However, for some NICs having multiple ports sharing the same PCI
 * id, using PCI id won't work then.
 *
 * To fix that, here one more method is introduced: "class=eth,mac=$MAC".
 *
 * Note that the compatibility is fully kept: user can still use the
 * PCI id for adding ports (when it's enough for them).
 */
static dpdk_port_t
netdev_dpdk_process_devargs(struct netdev_dpdk *dev,
                            const char *devargs, char **errp)
{
    char *name;
    dpdk_port_t new_port_id = DPDK_ETH_PORT_ID_INVALID;

    if (strncmp(devargs, "class=eth,mac=", 14) == 0) {
        new_port_id = netdev_dpdk_get_port_by_mac(&devargs[14]);
    } else {
        name = xmemdup0(devargs, strcspn(devargs, ","));
        if (rte_eth_dev_get_port_by_name(name, &new_port_id)
                || !rte_eth_dev_is_valid_port(new_port_id)) {
            /* Device not found in DPDK, attempt to attach it */
            if (!rte_dev_probe(devargs)
                && !rte_eth_dev_get_port_by_name(name, &new_port_id)) {
                /* Attach successful */
                dev->attached = true;
                VLOG_INFO("Device '%s' attached to DPDK", devargs);
            } else {
                /* Attach unsuccessful */
                new_port_id = DPDK_ETH_PORT_ID_INVALID;
            }
        }
        free(name);
    }

    if (new_port_id == DPDK_ETH_PORT_ID_INVALID) {
        VLOG_WARN_BUF(errp, "Error attaching device '%s' to DPDK", devargs);
    }

    return new_port_id;
}

static void
dpdk_set_rxq_config(struct netdev_dpdk *dev, const struct smap *args)
    OVS_REQUIRES(dev->mutex)
{
    int new_n_rxq;

    new_n_rxq = MAX(smap_get_int(args, "n_rxq", NR_QUEUE), 1);
    if (new_n_rxq != dev->requested_n_rxq) {
        dev->requested_n_rxq = new_n_rxq;
        netdev_request_reconfigure(&dev->up);
    }
}

static void
dpdk_process_queue_size(struct netdev *netdev, const struct smap *args,
                        const char *flag, int default_size, int *new_size)
{
    int queue_size = smap_get_int(args, flag, default_size);

    if (queue_size <= 0 || queue_size > NIC_PORT_MAX_Q_SIZE
            || !is_pow2(queue_size)) {
        queue_size = default_size;
    }

    if (queue_size != *new_size) {
        *new_size = queue_size;
        netdev_request_reconfigure(netdev);
    }
}

static int
netdev_dpdk_set_config(struct netdev *netdev, const struct smap *args,
                       char **errp)
{
    struct netdev_dpdk *dev = netdev_dpdk_cast(netdev);
    bool rx_fc_en, tx_fc_en, autoneg, lsc_interrupt_mode;
    enum rte_eth_fc_mode fc_mode;
    static const enum rte_eth_fc_mode fc_mode_set[2][2] = {
        {RTE_FC_NONE,     RTE_FC_TX_PAUSE},
        {RTE_FC_RX_PAUSE, RTE_FC_FULL    }
    };
    const char *new_devargs;
    int err = 0;

    ovs_mutex_lock(&dpdk_mutex);
    ovs_mutex_lock(&dev->mutex);

    dpdk_set_rxq_config(dev, args);

    dpdk_process_queue_size(netdev, args, "n_rxq_desc",
                            NIC_PORT_DEFAULT_RXQ_SIZE,
                            &dev->requested_rxq_size);
    dpdk_process_queue_size(netdev, args, "n_txq_desc",
                            NIC_PORT_DEFAULT_TXQ_SIZE,
                            &dev->requested_txq_size);

    new_devargs = smap_get(args, "dpdk-devargs");

    if (dev->devargs && strcmp(new_devargs, dev->devargs)) {
        /* The user requested a new device.  If we return error, the caller
         * will delete this netdev and try to recreate it. */
        err = EAGAIN;
        goto out;
    }

    /* dpdk-devargs is required for device configuration */
    if (new_devargs && new_devargs[0]) {
        /* Don't process dpdk-devargs if value is unchanged and port id
         * is valid */
        if (!(dev->devargs && !strcmp(dev->devargs, new_devargs)
               && rte_eth_dev_is_valid_port(dev->port_id))) {
            dpdk_port_t new_port_id = netdev_dpdk_process_devargs(dev,
                                                                  new_devargs,
                                                                  errp);
            if (!rte_eth_dev_is_valid_port(new_port_id)) {
                err = EINVAL;
            } else if (new_port_id == dev->port_id) {
                /* Already configured, do not reconfigure again */
                err = 0;
            } else {
                struct netdev_dpdk *dup_dev;

                dup_dev = netdev_dpdk_lookup_by_port_id(new_port_id);
                if (dup_dev) {
                    VLOG_WARN_BUF(errp, "'%s' is trying to use device '%s' "
                                        "which is already in use by '%s'",
                                  netdev_get_name(netdev), new_devargs,
                                  netdev_get_name(&dup_dev->up));
                    err = EADDRINUSE;
                } else {
                    int sid = rte_eth_dev_socket_id(new_port_id);

                    dev->requested_socket_id = sid < 0 ? SOCKET0 : sid;
                    dev->devargs = xstrdup(new_devargs);
                    dev->port_id = new_port_id;
                    netdev_request_reconfigure(&dev->up);
                    netdev_dpdk_clear_xstats(dev);
                    err = 0;
                }
            }
        }
    } else {
        VLOG_WARN_BUF(errp, "'%s' is missing 'options:dpdk-devargs'. "
                            "The old 'dpdk<port_id>' names are not supported",
                      netdev_get_name(netdev));
        err = EINVAL;
    }

    if (err) {
        goto out;
    }

    lsc_interrupt_mode = smap_get_bool(args, "dpdk-lsc-interrupt", false);
    if (dev->requested_lsc_interrupt_mode != lsc_interrupt_mode) {
        dev->requested_lsc_interrupt_mode = lsc_interrupt_mode;
        netdev_request_reconfigure(netdev);
    }

    rx_fc_en = smap_get_bool(args, "rx-flow-ctrl", false);
    tx_fc_en = smap_get_bool(args, "tx-flow-ctrl", false);
    autoneg = smap_get_bool(args, "flow-ctrl-autoneg", false);

    fc_mode = fc_mode_set[tx_fc_en][rx_fc_en];
    if (dev->fc_conf.mode != fc_mode || autoneg != dev->fc_conf.autoneg) {
        dev->fc_conf.mode = fc_mode;
        dev->fc_conf.autoneg = autoneg;
        /* Get the Flow control configuration for DPDK-ETH */
        err = rte_eth_dev_flow_ctrl_get(dev->port_id, &dev->fc_conf);
        if (err) {
            VLOG_WARN("Cannot get flow control parameters on port "
                DPDK_PORT_ID_FMT", err=%d", dev->port_id, err);
        }
        dpdk_eth_flow_ctrl_setup(dev);
    }

out:
    ovs_mutex_unlock(&dev->mutex);
    ovs_mutex_unlock(&dpdk_mutex);

    return err;
}

static int
netdev_dpdk_ring_set_config(struct netdev *netdev, const struct smap *args,
                            char **errp OVS_UNUSED)
{
    struct netdev_dpdk *dev = netdev_dpdk_cast(netdev);

    ovs_mutex_lock(&dev->mutex);
    dpdk_set_rxq_config(dev, args);
    ovs_mutex_unlock(&dev->mutex);

    return 0;
}

static int
netdev_dpdk_vhost_client_set_config(struct netdev *netdev,
                                    const struct smap *args,
                                    char **errp OVS_UNUSED)
{
    struct netdev_dpdk *dev = netdev_dpdk_cast(netdev);
    const char *path;

    ovs_mutex_lock(&dev->mutex);
    if (!(dev->vhost_driver_flags & RTE_VHOST_USER_CLIENT)) {
        path = smap_get(args, "vhost-server-path");
        if (path && strcmp(path, dev->vhost_id)) {
            strcpy(dev->vhost_id, path);
            /* check zero copy configuration */
            if (smap_get_bool(args, "dq-zero-copy", false)) {
                dev->vhost_driver_flags |= RTE_VHOST_USER_DEQUEUE_ZERO_COPY;
            } else {
                dev->vhost_driver_flags &= ~RTE_VHOST_USER_DEQUEUE_ZERO_COPY;
            }
            netdev_request_reconfigure(netdev);
        }
    }
    ovs_mutex_unlock(&dev->mutex);

    return 0;
}

static int
netdev_dpdk_get_numa_id(const struct netdev *netdev)
{
    struct netdev_dpdk *dev = netdev_dpdk_cast(netdev);

    return dev->socket_id;
}

/* Sets the number of tx queues for the dpdk interface. */
static int
netdev_dpdk_set_tx_multiq(struct netdev *netdev, unsigned int n_txq)
{
    struct netdev_dpdk *dev = netdev_dpdk_cast(netdev);

    ovs_mutex_lock(&dev->mutex);

    if (dev->requested_n_txq == n_txq) {
        goto out;
    }

    dev->requested_n_txq = n_txq;
    netdev_request_reconfigure(netdev);

out:
    ovs_mutex_unlock(&dev->mutex);
    return 0;
}

static struct netdev_rxq *
netdev_dpdk_rxq_alloc(void)
{
    struct netdev_rxq_dpdk *rx = dpdk_rte_mzalloc(sizeof *rx);

    if (rx) {
        return &rx->up;
    }

    return NULL;
}

static struct netdev_rxq_dpdk *
netdev_rxq_dpdk_cast(const struct netdev_rxq *rxq)
{
    return CONTAINER_OF(rxq, struct netdev_rxq_dpdk, up);
}

static int
netdev_dpdk_rxq_construct(struct netdev_rxq *rxq)
{
    struct netdev_rxq_dpdk *rx = netdev_rxq_dpdk_cast(rxq);
    struct netdev_dpdk *dev = netdev_dpdk_cast(rxq->netdev);

    ovs_mutex_lock(&dev->mutex);
    rx->port_id = dev->port_id;
    ovs_mutex_unlock(&dev->mutex);

    return 0;
}

static void
netdev_dpdk_rxq_destruct(struct netdev_rxq *rxq OVS_UNUSED)
{
}

static void
netdev_dpdk_rxq_dealloc(struct netdev_rxq *rxq)
{
    struct netdev_rxq_dpdk *rx = netdev_rxq_dpdk_cast(rxq);

    rte_free(rx);
}

/* Tries to transmit 'pkts' to txq 'qid' of device 'dev'.  Takes ownership of
 * 'pkts', even in case of failure.
 *
 * Returns the number of packets that weren't transmitted. */
static inline int
netdev_dpdk_eth_tx_burst(struct netdev_dpdk *dev, int qid,
                         struct rte_mbuf **pkts, int cnt)
{
    uint32_t nb_tx = 0;

    while (nb_tx != cnt) {
        uint32_t ret;

        ret = rte_eth_tx_burst(dev->port_id, qid, pkts + nb_tx, cnt - nb_tx);
        if (!ret) {
            break;
        }

        nb_tx += ret;
    }

    if (OVS_UNLIKELY(nb_tx != cnt)) {
        /* Free buffers, which we couldn't transmit, one at a time (each
         * packet could come from a different mempool) */
        int i;

        for (i = nb_tx; i < cnt; i++) {
            rte_pktmbuf_free(pkts[i]);
        }
    }

    return cnt - nb_tx;
}

static inline bool
netdev_dpdk_policer_pkt_handle(struct rte_meter_srtcm *meter,
                               struct rte_meter_srtcm_profile *profile,
                               struct rte_mbuf *pkt, uint64_t time)
{
    uint32_t pkt_len = rte_pktmbuf_pkt_len(pkt) - sizeof(struct ether_hdr);

    return rte_meter_srtcm_color_blind_check(meter, profile, time, pkt_len) ==
                                             e_RTE_METER_GREEN;
}

static int
netdev_dpdk_policer_run(struct rte_meter_srtcm *meter,
                        struct rte_meter_srtcm_profile *profile,
                        struct rte_mbuf **pkts, int pkt_cnt,
                        bool should_steal)
{
    int i = 0;
    int cnt = 0;
    struct rte_mbuf *pkt = NULL;
    uint64_t current_time = rte_rdtsc();

    for (i = 0; i < pkt_cnt; i++) {
        pkt = pkts[i];
        /* Handle current packet */
        if (netdev_dpdk_policer_pkt_handle(meter, profile,
<<<<<<< HEAD
                pkt, current_time)) {
=======
                                           pkt, current_time)) {
>>>>>>> 6aa4a3b3
            if (cnt != i) {
                pkts[cnt] = pkt;
            }
            cnt++;
        } else {
            if (should_steal) {
                rte_pktmbuf_free(pkt);
            }
        }
    }

    return cnt;
}

static int
ingress_policer_run(struct ingress_policer *policer, struct rte_mbuf **pkts,
                    int pkt_cnt, bool should_steal)
{
    int cnt = 0;

    rte_spinlock_lock(&policer->policer_lock);
    cnt = netdev_dpdk_policer_run(&policer->in_policer, &policer->in_prof,
                                  pkts, pkt_cnt, should_steal);
    rte_spinlock_unlock(&policer->policer_lock);

    return cnt;
}

static bool
is_vhost_running(struct netdev_dpdk *dev)
{
    return (netdev_dpdk_get_vid(dev) >= 0 && dev->vhost_reconfigured);
}

static inline void
netdev_dpdk_vhost_update_rx_size_counters(struct netdev_stats *stats,
                                          unsigned int packet_size)
{
    /* Hard-coded search for the size bucket. */
    if (packet_size < 256) {
        if (packet_size >= 128) {
            stats->rx_128_to_255_packets++;
        } else if (packet_size <= 64) {
            stats->rx_1_to_64_packets++;
        } else {
            stats->rx_65_to_127_packets++;
        }
    } else {
        if (packet_size >= 1523) {
            stats->rx_1523_to_max_packets++;
        } else if (packet_size >= 1024) {
            stats->rx_1024_to_1522_packets++;
        } else if (packet_size < 512) {
            stats->rx_256_to_511_packets++;
        } else {
            stats->rx_512_to_1023_packets++;
        }
    }
}

static inline void
netdev_dpdk_vhost_update_rx_counters(struct netdev_stats *stats,
                                     struct dp_packet **packets, int count,
                                     int dropped)
{
    int i;
    unsigned int packet_size;
    struct dp_packet *packet;

    stats->rx_packets += count;
    stats->rx_dropped += dropped;
    for (i = 0; i < count; i++) {
        packet = packets[i];
        packet_size = dp_packet_size(packet);

        if (OVS_UNLIKELY(packet_size < ETH_HEADER_LEN)) {
            /* This only protects the following multicast counting from
             * too short packets, but it does not stop the packet from
             * further processing. */
            stats->rx_errors++;
            stats->rx_length_errors++;
            continue;
        }

        netdev_dpdk_vhost_update_rx_size_counters(stats, packet_size);

        struct eth_header *eh = (struct eth_header *) dp_packet_data(packet);
        if (OVS_UNLIKELY(eth_addr_is_multicast(eh->eth_dst))) {
            stats->multicast++;
        }

        stats->rx_bytes += packet_size;
    }
}

/*
 * The receive path for the vhost port is the TX path out from guest.
 */
static int
netdev_dpdk_vhost_rxq_recv(struct netdev_rxq *rxq,
                           struct dp_packet_batch *batch, int *qfill)
{
    struct netdev_dpdk *dev = netdev_dpdk_cast(rxq->netdev);
    struct ingress_policer *policer = netdev_dpdk_get_ingress_policer(dev);
    uint16_t nb_rx = 0;
    uint16_t dropped = 0;
    int qid = rxq->queue_id * VIRTIO_QNUM + VIRTIO_TXQ;
    int vid = netdev_dpdk_get_vid(dev);

    if (OVS_UNLIKELY(vid < 0 || !dev->vhost_reconfigured
                     || !(dev->flags & NETDEV_UP))) {
        return EAGAIN;
    }

    nb_rx = rte_vhost_dequeue_burst(vid, qid, dev->dpdk_mp->mp,
                                    (struct rte_mbuf **) batch->packets,
                                    NETDEV_MAX_BURST);
    if (!nb_rx) {
        return EAGAIN;
    }

    if (qfill) {
        if (nb_rx == NETDEV_MAX_BURST) {
            /* The DPDK API returns a uint32_t which often has invalid bits in
             * the upper 16-bits. Need to restrict the value to uint16_t. */
            *qfill = rte_vhost_rx_queue_count(vid, qid) & UINT16_MAX;
        } else {
            *qfill = 0;
        }
    }

    if (policer) {
        dropped = nb_rx;
        nb_rx = ingress_policer_run(policer,
                                    (struct rte_mbuf **) batch->packets,
                                    nb_rx, true);
        dropped -= nb_rx;
    }

    rte_spinlock_lock(&dev->stats_lock);
    netdev_dpdk_vhost_update_rx_counters(&dev->stats, batch->packets,
                                         nb_rx, dropped);
    rte_spinlock_unlock(&dev->stats_lock);

    batch->count = nb_rx;
    dp_packet_batch_init_packet_fields(batch);

    return 0;
}

static int
netdev_dpdk_rxq_recv(struct netdev_rxq *rxq, struct dp_packet_batch *batch,
                     int *qfill)
{
    struct netdev_rxq_dpdk *rx = netdev_rxq_dpdk_cast(rxq);
    struct netdev_dpdk *dev = netdev_dpdk_cast(rxq->netdev);
    struct ingress_policer *policer = netdev_dpdk_get_ingress_policer(dev);
    int nb_rx;
    int dropped = 0;

    if (OVS_UNLIKELY(!(dev->flags & NETDEV_UP))) {
        return EAGAIN;
    }

    nb_rx = rte_eth_rx_burst(rx->port_id, rxq->queue_id,
                             (struct rte_mbuf **) batch->packets,
                             NETDEV_MAX_BURST);
    if (!nb_rx) {
        return EAGAIN;
    }

    if (policer) {
        dropped = nb_rx;
        nb_rx = ingress_policer_run(policer,
                                    (struct rte_mbuf **) batch->packets,
                                    nb_rx, true);
        dropped -= nb_rx;
    }

    /* Update stats to reflect dropped packets */
    if (OVS_UNLIKELY(dropped)) {
        rte_spinlock_lock(&dev->stats_lock);
        dev->stats.rx_dropped += dropped;
        rte_spinlock_unlock(&dev->stats_lock);
    }

    batch->count = nb_rx;
    dp_packet_batch_init_packet_fields(batch);

    if (qfill) {
        if (nb_rx == NETDEV_MAX_BURST) {
            *qfill = rte_eth_rx_queue_count(rx->port_id, rxq->queue_id);
        } else {
            *qfill = 0;
        }
    }

    return 0;
}

static inline int
netdev_dpdk_qos_run(struct netdev_dpdk *dev, struct rte_mbuf **pkts,
                    int cnt, bool should_steal)
{
    struct qos_conf *qos_conf = ovsrcu_get(struct qos_conf *, &dev->qos_conf);

    if (qos_conf) {
        rte_spinlock_lock(&qos_conf->lock);
        cnt = qos_conf->ops->qos_run(qos_conf, pkts, cnt, should_steal);
        rte_spinlock_unlock(&qos_conf->lock);
    }

    return cnt;
}

static int
netdev_dpdk_filter_packet_len(struct netdev_dpdk *dev, struct rte_mbuf **pkts,
                              int pkt_cnt)
{
    int i = 0;
    int cnt = 0;
    struct rte_mbuf *pkt;

    for (i = 0; i < pkt_cnt; i++) {
        pkt = pkts[i];
        if (OVS_UNLIKELY(pkt->pkt_len > dev->max_packet_len)) {
            VLOG_WARN_RL(&rl, "%s: Too big size %" PRIu32 " max_packet_len %d",
                         dev->up.name, pkt->pkt_len, dev->max_packet_len);
            rte_pktmbuf_free(pkt);
            continue;
        }

        if (OVS_UNLIKELY(i != cnt)) {
            pkts[cnt] = pkt;
        }
        cnt++;
    }

    return cnt;
}

static inline void
netdev_dpdk_vhost_update_tx_counters(struct netdev_stats *stats,
                                     struct dp_packet **packets,
                                     int attempted,
                                     int dropped)
{
    int i;
    int sent = attempted - dropped;

    stats->tx_packets += sent;
    stats->tx_dropped += dropped;

    for (i = 0; i < sent; i++) {
        stats->tx_bytes += dp_packet_size(packets[i]);
    }
}

static void
__netdev_dpdk_vhost_send(struct netdev *netdev, int qid,
                         struct dp_packet **pkts, int cnt)
{
    struct netdev_dpdk *dev = netdev_dpdk_cast(netdev);
    struct rte_mbuf **cur_pkts = (struct rte_mbuf **) pkts;
    unsigned int total_pkts = cnt;
    unsigned int dropped = 0;
    int i, retries = 0;
    int vid = netdev_dpdk_get_vid(dev);

    qid = dev->tx_q[qid % netdev->n_txq].map;

    if (OVS_UNLIKELY(vid < 0 || !dev->vhost_reconfigured || qid < 0
                     || !(dev->flags & NETDEV_UP))) {
        rte_spinlock_lock(&dev->stats_lock);
        dev->stats.tx_dropped+= cnt;
        rte_spinlock_unlock(&dev->stats_lock);
        goto out;
    }

    rte_spinlock_lock(&dev->tx_q[qid].tx_lock);

    cnt = netdev_dpdk_filter_packet_len(dev, cur_pkts, cnt);
    /* Check has QoS has been configured for the netdev */
    cnt = netdev_dpdk_qos_run(dev, cur_pkts, cnt, true);
    dropped = total_pkts - cnt;

    do {
        int vhost_qid = qid * VIRTIO_QNUM + VIRTIO_RXQ;
        unsigned int tx_pkts;

        tx_pkts = rte_vhost_enqueue_burst(vid, vhost_qid, cur_pkts, cnt);
        if (OVS_LIKELY(tx_pkts)) {
            /* Packets have been sent.*/
            cnt -= tx_pkts;
            /* Prepare for possible retry.*/
            cur_pkts = &cur_pkts[tx_pkts];
        } else {
            /* No packets sent - do not retry.*/
            break;
        }
    } while (cnt && (retries++ <= VHOST_ENQ_RETRY_NUM));

    rte_spinlock_unlock(&dev->tx_q[qid].tx_lock);

    rte_spinlock_lock(&dev->stats_lock);
    netdev_dpdk_vhost_update_tx_counters(&dev->stats, pkts, total_pkts,
                                         cnt + dropped);
    rte_spinlock_unlock(&dev->stats_lock);

out:
    for (i = 0; i < total_pkts - dropped; i++) {
        dp_packet_delete(pkts[i]);
    }
}

/* Tx function. Transmit packets indefinitely */
static void
dpdk_do_tx_copy(struct netdev *netdev, int qid, struct dp_packet_batch *batch)
    OVS_NO_THREAD_SAFETY_ANALYSIS
{
    const size_t batch_cnt = dp_packet_batch_size(batch);
#if !defined(__CHECKER__) && !defined(_WIN32)
    const size_t PKT_ARRAY_SIZE = batch_cnt;
#else
    /* Sparse or MSVC doesn't like variable length array. */
    enum { PKT_ARRAY_SIZE = NETDEV_MAX_BURST };
#endif
    struct netdev_dpdk *dev = netdev_dpdk_cast(netdev);
    struct rte_mbuf *pkts[PKT_ARRAY_SIZE];
    uint32_t cnt = batch_cnt;
    uint32_t dropped = 0;

    if (dev->type != DPDK_DEV_VHOST) {
        /* Check if QoS has been configured for this netdev. */
        cnt = netdev_dpdk_qos_run(dev, (struct rte_mbuf **) batch->packets,
                                  batch_cnt, false);
        dropped += batch_cnt - cnt;
    }

    uint32_t txcnt = 0;

    for (uint32_t i = 0; i < cnt; i++) {
        struct dp_packet *packet = batch->packets[i];
        uint32_t size = dp_packet_size(packet);

        if (OVS_UNLIKELY(size > dev->max_packet_len)) {
            VLOG_WARN_RL(&rl, "Too big size %u max_packet_len %d",
                         size, dev->max_packet_len);

            dropped++;
            continue;
        }

        pkts[txcnt] = rte_pktmbuf_alloc(dev->dpdk_mp->mp);
        if (OVS_UNLIKELY(!pkts[txcnt])) {
            dropped += cnt - i;
            break;
        }

        /* We have to do a copy for now */
        memcpy(rte_pktmbuf_mtod(pkts[txcnt], void *),
               dp_packet_data(packet), size);
        dp_packet_set_size((struct dp_packet *)pkts[txcnt], size);

        txcnt++;
    }

    if (OVS_LIKELY(txcnt)) {
        if (dev->type == DPDK_DEV_VHOST) {
            __netdev_dpdk_vhost_send(netdev, qid, (struct dp_packet **) pkts,
                                     txcnt);
        } else {
            dropped += netdev_dpdk_eth_tx_burst(dev, qid, pkts, txcnt);
        }
    }

    if (OVS_UNLIKELY(dropped)) {
        rte_spinlock_lock(&dev->stats_lock);
        dev->stats.tx_dropped += dropped;
        rte_spinlock_unlock(&dev->stats_lock);
    }
}

static int
netdev_dpdk_vhost_send(struct netdev *netdev, int qid,
                       struct dp_packet_batch *batch,
                       bool concurrent_txq OVS_UNUSED)
{

    if (OVS_UNLIKELY(batch->packets[0]->source != DPBUF_DPDK)) {
        dpdk_do_tx_copy(netdev, qid, batch);
        dp_packet_delete_batch(batch, true);
    } else {
        __netdev_dpdk_vhost_send(netdev, qid, batch->packets, batch->count);
    }
    return 0;
}

static inline void
netdev_dpdk_send__(struct netdev_dpdk *dev, int qid,
                   struct dp_packet_batch *batch,
                   bool concurrent_txq)
{
    if (OVS_UNLIKELY(!(dev->flags & NETDEV_UP))) {
        dp_packet_delete_batch(batch, true);
        return;
    }

    if (OVS_UNLIKELY(concurrent_txq)) {
        qid = qid % dev->up.n_txq;
        rte_spinlock_lock(&dev->tx_q[qid].tx_lock);
    }

    if (OVS_UNLIKELY(batch->packets[0]->source != DPBUF_DPDK)) {
        struct netdev *netdev = &dev->up;

        dpdk_do_tx_copy(netdev, qid, batch);
        dp_packet_delete_batch(batch, true);
    } else {
        int tx_cnt, dropped;
        int batch_cnt = dp_packet_batch_size(batch);
        struct rte_mbuf **pkts = (struct rte_mbuf **) batch->packets;

        tx_cnt = netdev_dpdk_filter_packet_len(dev, pkts, batch_cnt);
        tx_cnt = netdev_dpdk_qos_run(dev, pkts, tx_cnt, true);
        dropped = batch_cnt - tx_cnt;

        dropped += netdev_dpdk_eth_tx_burst(dev, qid, pkts, tx_cnt);

        if (OVS_UNLIKELY(dropped)) {
            rte_spinlock_lock(&dev->stats_lock);
            dev->stats.tx_dropped += dropped;
            rte_spinlock_unlock(&dev->stats_lock);
        }
    }

    if (OVS_UNLIKELY(concurrent_txq)) {
        rte_spinlock_unlock(&dev->tx_q[qid].tx_lock);
    }
}

static int
netdev_dpdk_eth_send(struct netdev *netdev, int qid,
                     struct dp_packet_batch *batch, bool concurrent_txq)
{
    struct netdev_dpdk *dev = netdev_dpdk_cast(netdev);

    netdev_dpdk_send__(dev, qid, batch, concurrent_txq);
    return 0;
}

static int
netdev_dpdk_set_etheraddr(struct netdev *netdev, const struct eth_addr mac)
{
    struct netdev_dpdk *dev = netdev_dpdk_cast(netdev);

    ovs_mutex_lock(&dev->mutex);
    if (!eth_addr_equals(dev->hwaddr, mac)) {
        dev->hwaddr = mac;
        netdev_change_seq_changed(netdev);
    }
    ovs_mutex_unlock(&dev->mutex);

    return 0;
}

static int
netdev_dpdk_get_etheraddr(const struct netdev *netdev, struct eth_addr *mac)
{
    struct netdev_dpdk *dev = netdev_dpdk_cast(netdev);

    ovs_mutex_lock(&dev->mutex);
    *mac = dev->hwaddr;
    ovs_mutex_unlock(&dev->mutex);

    return 0;
}

static int
netdev_dpdk_get_mtu(const struct netdev *netdev, int *mtup)
{
    struct netdev_dpdk *dev = netdev_dpdk_cast(netdev);

    ovs_mutex_lock(&dev->mutex);
    *mtup = dev->mtu;
    ovs_mutex_unlock(&dev->mutex);

    return 0;
}

static int
netdev_dpdk_set_mtu(struct netdev *netdev, int mtu)
{
    struct netdev_dpdk *dev = netdev_dpdk_cast(netdev);

    /* XXX: Ensure that the overall frame length of the requested MTU does not
     * surpass the NETDEV_DPDK_MAX_PKT_LEN. DPDK device drivers differ in how
     * the L2 frame length is calculated for a given MTU when
     * rte_eth_dev_set_mtu(mtu) is called e.g. i40e driver includes 2 x vlan
     * headers, the em driver includes 1 x vlan header, the ixgbe driver does
     * not include vlan headers. As such we should use
     * MTU_TO_MAX_FRAME_LEN(mtu) which includes an additional 2 x vlan headers
     * (8 bytes) for comparison. This avoids a failure later with
     * rte_eth_dev_set_mtu(). This approach should be used until DPDK provides
     * a method to retrieve the upper bound MTU for a given device.
     */
    if (MTU_TO_MAX_FRAME_LEN(mtu) > NETDEV_DPDK_MAX_PKT_LEN
        || mtu < ETHER_MIN_MTU) {
        VLOG_WARN("%s: unsupported MTU %d\n", dev->up.name, mtu);
        return EINVAL;
    }

    ovs_mutex_lock(&dev->mutex);
    if (dev->requested_mtu != mtu) {
        dev->requested_mtu = mtu;
        netdev_request_reconfigure(netdev);
    }
    ovs_mutex_unlock(&dev->mutex);

    return 0;
}

static int
netdev_dpdk_get_carrier(const struct netdev *netdev, bool *carrier);

static int
netdev_dpdk_vhost_get_stats(const struct netdev *netdev,
                            struct netdev_stats *stats)
{
    struct netdev_dpdk *dev = netdev_dpdk_cast(netdev);

    ovs_mutex_lock(&dev->mutex);

    rte_spinlock_lock(&dev->stats_lock);
    /* Supported Stats */
    stats->rx_packets = dev->stats.rx_packets;
    stats->tx_packets = dev->stats.tx_packets;
    stats->rx_dropped = dev->stats.rx_dropped;
    stats->tx_dropped = dev->stats.tx_dropped;
    stats->multicast = dev->stats.multicast;
    stats->rx_bytes = dev->stats.rx_bytes;
    stats->tx_bytes = dev->stats.tx_bytes;
    stats->rx_errors = dev->stats.rx_errors;
    stats->rx_length_errors = dev->stats.rx_length_errors;

    stats->rx_1_to_64_packets = dev->stats.rx_1_to_64_packets;
    stats->rx_65_to_127_packets = dev->stats.rx_65_to_127_packets;
    stats->rx_128_to_255_packets = dev->stats.rx_128_to_255_packets;
    stats->rx_256_to_511_packets = dev->stats.rx_256_to_511_packets;
    stats->rx_512_to_1023_packets = dev->stats.rx_512_to_1023_packets;
    stats->rx_1024_to_1522_packets = dev->stats.rx_1024_to_1522_packets;
    stats->rx_1523_to_max_packets = dev->stats.rx_1523_to_max_packets;

    rte_spinlock_unlock(&dev->stats_lock);

    ovs_mutex_unlock(&dev->mutex);

    return 0;
}

static void
netdev_dpdk_convert_xstats(struct netdev_stats *stats,
                           const struct rte_eth_xstat *xstats,
                           const struct rte_eth_xstat_name *names,
                           const unsigned int size)
{
    for (unsigned int i = 0; i < size; i++) {
        if (strcmp(XSTAT_RX_64_PACKETS, names[i].name) == 0) {
            stats->rx_1_to_64_packets = xstats[i].value;
        } else if (strcmp(XSTAT_RX_65_TO_127_PACKETS, names[i].name) == 0) {
            stats->rx_65_to_127_packets = xstats[i].value;
        } else if (strcmp(XSTAT_RX_128_TO_255_PACKETS, names[i].name) == 0) {
            stats->rx_128_to_255_packets = xstats[i].value;
        } else if (strcmp(XSTAT_RX_256_TO_511_PACKETS, names[i].name) == 0) {
            stats->rx_256_to_511_packets = xstats[i].value;
        } else if (strcmp(XSTAT_RX_512_TO_1023_PACKETS, names[i].name) == 0) {
            stats->rx_512_to_1023_packets = xstats[i].value;
        } else if (strcmp(XSTAT_RX_1024_TO_1522_PACKETS, names[i].name) == 0) {
            stats->rx_1024_to_1522_packets = xstats[i].value;
        } else if (strcmp(XSTAT_RX_1523_TO_MAX_PACKETS, names[i].name) == 0) {
            stats->rx_1523_to_max_packets = xstats[i].value;
        } else if (strcmp(XSTAT_TX_64_PACKETS, names[i].name) == 0) {
            stats->tx_1_to_64_packets = xstats[i].value;
        } else if (strcmp(XSTAT_TX_65_TO_127_PACKETS, names[i].name) == 0) {
            stats->tx_65_to_127_packets = xstats[i].value;
        } else if (strcmp(XSTAT_TX_128_TO_255_PACKETS, names[i].name) == 0) {
            stats->tx_128_to_255_packets = xstats[i].value;
        } else if (strcmp(XSTAT_TX_256_TO_511_PACKETS, names[i].name) == 0) {
            stats->tx_256_to_511_packets = xstats[i].value;
        } else if (strcmp(XSTAT_TX_512_TO_1023_PACKETS, names[i].name) == 0) {
            stats->tx_512_to_1023_packets = xstats[i].value;
        } else if (strcmp(XSTAT_TX_1024_TO_1522_PACKETS, names[i].name) == 0) {
            stats->tx_1024_to_1522_packets = xstats[i].value;
        } else if (strcmp(XSTAT_TX_1523_TO_MAX_PACKETS, names[i].name) == 0) {
            stats->tx_1523_to_max_packets = xstats[i].value;
        } else if (strcmp(XSTAT_RX_MULTICAST_PACKETS, names[i].name) == 0) {
            stats->multicast = xstats[i].value;
        } else if (strcmp(XSTAT_TX_MULTICAST_PACKETS, names[i].name) == 0) {
            stats->tx_multicast_packets = xstats[i].value;
        } else if (strcmp(XSTAT_RX_BROADCAST_PACKETS, names[i].name) == 0) {
            stats->rx_broadcast_packets = xstats[i].value;
        } else if (strcmp(XSTAT_TX_BROADCAST_PACKETS, names[i].name) == 0) {
            stats->tx_broadcast_packets = xstats[i].value;
        } else if (strcmp(XSTAT_RX_UNDERSIZED_ERRORS, names[i].name) == 0) {
            stats->rx_undersized_errors = xstats[i].value;
        } else if (strcmp(XSTAT_RX_FRAGMENTED_ERRORS, names[i].name) == 0) {
            stats->rx_fragmented_errors = xstats[i].value;
        } else if (strcmp(XSTAT_RX_JABBER_ERRORS, names[i].name) == 0) {
            stats->rx_jabber_errors = xstats[i].value;
        }
    }
}

static int
netdev_dpdk_get_stats(const struct netdev *netdev, struct netdev_stats *stats)
{
    struct netdev_dpdk *dev = netdev_dpdk_cast(netdev);
    struct rte_eth_stats rte_stats;
    bool gg;

    netdev_dpdk_get_carrier(netdev, &gg);
    ovs_mutex_lock(&dev->mutex);

    struct rte_eth_xstat *rte_xstats = NULL;
    struct rte_eth_xstat_name *rte_xstats_names = NULL;
    int rte_xstats_len, rte_xstats_new_len, rte_xstats_ret;

    if (rte_eth_stats_get(dev->port_id, &rte_stats)) {
        VLOG_ERR("Can't get ETH statistics for port: "DPDK_PORT_ID_FMT,
                 dev->port_id);
        ovs_mutex_unlock(&dev->mutex);
        return EPROTO;
    }

    /* Get length of statistics */
    rte_xstats_len = rte_eth_xstats_get_names(dev->port_id, NULL, 0);
    if (rte_xstats_len < 0) {
        VLOG_WARN("Cannot get XSTATS values for port: "DPDK_PORT_ID_FMT,
                  dev->port_id);
        goto out;
    }
    /* Reserve memory for xstats names and values */
    rte_xstats_names = xcalloc(rte_xstats_len, sizeof *rte_xstats_names);
    rte_xstats = xcalloc(rte_xstats_len, sizeof *rte_xstats);

    /* Retreive xstats names */
    rte_xstats_new_len = rte_eth_xstats_get_names(dev->port_id,
                                                  rte_xstats_names,
                                                  rte_xstats_len);
    if (rte_xstats_new_len != rte_xstats_len) {
        VLOG_WARN("Cannot get XSTATS names for port: "DPDK_PORT_ID_FMT,
                  dev->port_id);
        goto out;
    }
    /* Retreive xstats values */
    memset(rte_xstats, 0xff, sizeof *rte_xstats * rte_xstats_len);
    rte_xstats_ret = rte_eth_xstats_get(dev->port_id, rte_xstats,
                                        rte_xstats_len);
    if (rte_xstats_ret > 0 && rte_xstats_ret <= rte_xstats_len) {
        netdev_dpdk_convert_xstats(stats, rte_xstats, rte_xstats_names,
                                   rte_xstats_len);
    } else {
        VLOG_WARN("Cannot get XSTATS values for port: "DPDK_PORT_ID_FMT,
                  dev->port_id);
    }

out:
    free(rte_xstats);
    free(rte_xstats_names);

    stats->rx_packets = rte_stats.ipackets;
    stats->tx_packets = rte_stats.opackets;
    stats->rx_bytes = rte_stats.ibytes;
    stats->tx_bytes = rte_stats.obytes;
    stats->rx_errors = rte_stats.ierrors;
    stats->tx_errors = rte_stats.oerrors;

    rte_spinlock_lock(&dev->stats_lock);
    stats->tx_dropped = dev->stats.tx_dropped;
    stats->rx_dropped = dev->stats.rx_dropped;
    rte_spinlock_unlock(&dev->stats_lock);

    /* These are the available DPDK counters for packets not received due to
     * local resource constraints in DPDK and NIC respectively. */
    stats->rx_dropped += rte_stats.rx_nombuf + rte_stats.imissed;
    stats->rx_missed_errors = rte_stats.imissed;

    ovs_mutex_unlock(&dev->mutex);

    return 0;
}

static int
netdev_dpdk_get_custom_stats(const struct netdev *netdev,
                             struct netdev_custom_stats *custom_stats)
{

    uint32_t i;
    struct netdev_dpdk *dev = netdev_dpdk_cast(netdev);
    int rte_xstats_ret;

    ovs_mutex_lock(&dev->mutex);

    if (netdev_dpdk_configure_xstats(dev)) {
        uint64_t *values = xcalloc(dev->rte_xstats_ids_size,
                                   sizeof(uint64_t));

        rte_xstats_ret =
                rte_eth_xstats_get_by_id(dev->port_id, dev->rte_xstats_ids,
                                         values, dev->rte_xstats_ids_size);

        if (rte_xstats_ret > 0 &&
            rte_xstats_ret <= dev->rte_xstats_ids_size) {

            custom_stats->size = rte_xstats_ret;
            custom_stats->counters =
                    (struct netdev_custom_counter *) xcalloc(rte_xstats_ret,
                            sizeof(struct netdev_custom_counter));

            for (i = 0; i < rte_xstats_ret; i++) {
                ovs_strlcpy(custom_stats->counters[i].name,
                            netdev_dpdk_get_xstat_name(dev,
                                                       dev->rte_xstats_ids[i]),
                            NETDEV_CUSTOM_STATS_NAME_SIZE);
                custom_stats->counters[i].value = values[i];
            }
        } else {
            VLOG_WARN("Cannot get XSTATS values for port: "DPDK_PORT_ID_FMT,
                      dev->port_id);
            custom_stats->counters = NULL;
            custom_stats->size = 0;
            /* Let's clear statistics cache, so it will be
             * reconfigured */
            netdev_dpdk_clear_xstats(dev);
        }

        free(values);
    }

    ovs_mutex_unlock(&dev->mutex);

    return 0;
}

static int
netdev_dpdk_get_features(const struct netdev *netdev,
                         enum netdev_features *current,
                         enum netdev_features *advertised,
                         enum netdev_features *supported,
                         enum netdev_features *peer)
{
    struct netdev_dpdk *dev = netdev_dpdk_cast(netdev);
    struct rte_eth_link link;
    uint32_t feature = 0;

    ovs_mutex_lock(&dev->mutex);
    link = dev->link;
    ovs_mutex_unlock(&dev->mutex);

    /* Match against OpenFlow defined link speed values. */
    if (link.link_duplex == ETH_LINK_FULL_DUPLEX) {
        switch (link.link_speed) {
        case ETH_SPEED_NUM_10M:
            feature |= NETDEV_F_10MB_FD;
            break;
        case ETH_SPEED_NUM_100M:
            feature |= NETDEV_F_100MB_FD;
            break;
        case ETH_SPEED_NUM_1G:
            feature |= NETDEV_F_1GB_FD;
            break;
        case ETH_SPEED_NUM_10G:
            feature |= NETDEV_F_10GB_FD;
            break;
        case ETH_SPEED_NUM_40G:
            feature |= NETDEV_F_40GB_FD;
            break;
        case ETH_SPEED_NUM_100G:
            feature |= NETDEV_F_100GB_FD;
            break;
        default:
            feature |= NETDEV_F_OTHER;
        }
    } else if (link.link_duplex == ETH_LINK_HALF_DUPLEX) {
        switch (link.link_speed) {
        case ETH_SPEED_NUM_10M:
            feature |= NETDEV_F_10MB_HD;
            break;
        case ETH_SPEED_NUM_100M:
            feature |= NETDEV_F_100MB_HD;
            break;
        case ETH_SPEED_NUM_1G:
            feature |= NETDEV_F_1GB_HD;
            break;
        default:
            feature |= NETDEV_F_OTHER;
        }
    }

    if (link.link_autoneg) {
        feature |= NETDEV_F_AUTONEG;
    }

    *current = feature;
    *advertised = *supported = *peer = 0;

    return 0;
}

static struct ingress_policer *
netdev_dpdk_policer_construct(uint32_t rate, uint32_t burst)
{
    struct ingress_policer *policer = NULL;
    uint64_t rate_bytes;
    uint64_t burst_bytes;
    int err = 0;

    policer = xmalloc(sizeof *policer);
    rte_spinlock_init(&policer->policer_lock);

    /* rte_meter requires bytes so convert kbits rate and burst to bytes. */
    rate_bytes = rate * 1000ULL / 8;
    burst_bytes = burst * 1000ULL / 8;

    policer->app_srtcm_params.cir = rate_bytes;
    policer->app_srtcm_params.cbs = burst_bytes;
    policer->app_srtcm_params.ebs = 0;
    err = rte_meter_srtcm_profile_config(&policer->in_prof,
                                         &policer->app_srtcm_params);
    if (!err) {
        err = rte_meter_srtcm_config(&policer->in_policer,
                                     &policer->in_prof);
    }
    if (err) {
        VLOG_ERR("Could not create rte meter for ingress policer");
        free(policer);
        return NULL;
    }

    return policer;
}

static int
netdev_dpdk_set_policing(struct netdev* netdev, uint32_t policer_rate,
                         uint32_t policer_burst)
{
    struct netdev_dpdk *dev = netdev_dpdk_cast(netdev);
    struct ingress_policer *policer;

    /* Force to 0 if no rate specified,
     * default to 8000 kbits if burst is 0,
     * else stick with user-specified value.
     */
    policer_burst = (!policer_rate ? 0
                     : !policer_burst ? 8000
                     : policer_burst);

    ovs_mutex_lock(&dev->mutex);

    policer = ovsrcu_get_protected(struct ingress_policer *,
                                    &dev->ingress_policer);

    if (dev->policer_rate == policer_rate &&
        dev->policer_burst == policer_burst) {
        /* Assume that settings haven't changed since we last set them. */
        ovs_mutex_unlock(&dev->mutex);
        return 0;
    }

    /* Destroy any existing ingress policer for the device if one exists */
    if (policer) {
        ovsrcu_postpone(free, policer);
    }

    if (policer_rate != 0) {
        policer = netdev_dpdk_policer_construct(policer_rate, policer_burst);
    } else {
        policer = NULL;
    }
    ovsrcu_set(&dev->ingress_policer, policer);
    dev->policer_rate = policer_rate;
    dev->policer_burst = policer_burst;
    ovs_mutex_unlock(&dev->mutex);

    return 0;
}

static int
netdev_dpdk_get_ifindex(const struct netdev *netdev)
{
    struct netdev_dpdk *dev = netdev_dpdk_cast(netdev);

    ovs_mutex_lock(&dev->mutex);
    /* Calculate hash from the netdev name. Ensure that ifindex is a 24-bit
     * postive integer to meet RFC 2863 recommendations.
     */
    int ifindex = hash_string(netdev->name, 0) % 0xfffffe + 1;
    ovs_mutex_unlock(&dev->mutex);

    return ifindex;
}

static int
netdev_dpdk_get_carrier(const struct netdev *netdev, bool *carrier)
{
    struct netdev_dpdk *dev = netdev_dpdk_cast(netdev);

    ovs_mutex_lock(&dev->mutex);
    check_link_status(dev);
    *carrier = dev->link.link_status;

    ovs_mutex_unlock(&dev->mutex);

    return 0;
}

static int
netdev_dpdk_vhost_get_carrier(const struct netdev *netdev, bool *carrier)
{
    struct netdev_dpdk *dev = netdev_dpdk_cast(netdev);

    ovs_mutex_lock(&dev->mutex);

    if (is_vhost_running(dev)) {
        *carrier = 1;
    } else {
        *carrier = 0;
    }

    ovs_mutex_unlock(&dev->mutex);

    return 0;
}

static long long int
netdev_dpdk_get_carrier_resets(const struct netdev *netdev)
{
    struct netdev_dpdk *dev = netdev_dpdk_cast(netdev);
    long long int carrier_resets;

    ovs_mutex_lock(&dev->mutex);
    carrier_resets = dev->link_reset_cnt;
    ovs_mutex_unlock(&dev->mutex);

    return carrier_resets;
}

static int
netdev_dpdk_set_miimon(struct netdev *netdev OVS_UNUSED,
                       long long int interval OVS_UNUSED)
{
    return EOPNOTSUPP;
}

static int
netdev_dpdk_update_flags__(struct netdev_dpdk *dev,
                           enum netdev_flags off, enum netdev_flags on,
                           enum netdev_flags *old_flagsp)
    OVS_REQUIRES(dev->mutex)
{
    if ((off | on) & ~(NETDEV_UP | NETDEV_PROMISC)) {
        return EINVAL;
    }

    *old_flagsp = dev->flags;
    dev->flags |= on;
    dev->flags &= ~off;

    if (dev->flags == *old_flagsp) {
        return 0;
    }

    if (dev->type == DPDK_DEV_ETH) {

        if ((dev->flags ^ *old_flagsp) & NETDEV_UP) {
            int err;

            if (dev->flags & NETDEV_UP) {
                err = rte_eth_dev_set_link_up(dev->port_id);
            } else {
                err = rte_eth_dev_set_link_down(dev->port_id);
            }
            if (err == -ENOTSUP) {
                VLOG_INFO("Interface %s does not support link state "
                          "configuration", netdev_get_name(&dev->up));
            } else if (err < 0) {
                VLOG_ERR("Interface %s link change error: %s",
                         netdev_get_name(&dev->up), rte_strerror(-err));
                dev->flags = *old_flagsp;
                return -err;
            }
        }

        if (dev->flags & NETDEV_PROMISC) {
            rte_eth_promiscuous_enable(dev->port_id);
        }

        netdev_change_seq_changed(&dev->up);
    } else {
        /* If DPDK_DEV_VHOST device's NETDEV_UP flag was changed and vhost is
         * running then change netdev's change_seq to trigger link state
         * update. */

        if ((NETDEV_UP & ((*old_flagsp ^ on) | (*old_flagsp ^ off)))
            && is_vhost_running(dev)) {
            netdev_change_seq_changed(&dev->up);

            /* Clear statistics if device is getting up. */
            if (NETDEV_UP & on) {
                rte_spinlock_lock(&dev->stats_lock);
                memset(&dev->stats, 0, sizeof dev->stats);
                rte_spinlock_unlock(&dev->stats_lock);
            }
        }
    }

    return 0;
}

static int
netdev_dpdk_update_flags(struct netdev *netdev,
                         enum netdev_flags off, enum netdev_flags on,
                         enum netdev_flags *old_flagsp)
{
    struct netdev_dpdk *dev = netdev_dpdk_cast(netdev);
    int error;

    ovs_mutex_lock(&dev->mutex);
    error = netdev_dpdk_update_flags__(dev, off, on, old_flagsp);
    ovs_mutex_unlock(&dev->mutex);

    return error;
}

static int
netdev_dpdk_vhost_user_get_status(const struct netdev *netdev,
                                  struct smap *args)
{
    struct netdev_dpdk *dev = netdev_dpdk_cast(netdev);

    ovs_mutex_lock(&dev->mutex);

    bool client_mode = dev->vhost_driver_flags & RTE_VHOST_USER_CLIENT;
    smap_add_format(args, "mode", "%s", client_mode ? "client" : "server");

    int vid = netdev_dpdk_get_vid(dev);
    if (vid < 0) {
        smap_add_format(args, "status", "disconnected");
        ovs_mutex_unlock(&dev->mutex);
        return 0;
    } else {
        smap_add_format(args, "status", "connected");
    }

    char socket_name[PATH_MAX];
    if (!rte_vhost_get_ifname(vid, socket_name, PATH_MAX)) {
        smap_add_format(args, "socket", "%s", socket_name);
    }

    uint64_t features;
    if (!rte_vhost_get_negotiated_features(vid, &features)) {
        smap_add_format(args, "features", "0x%016"PRIx64, features);
    }

    uint16_t mtu;
    if (!rte_vhost_get_mtu(vid, &mtu)) {
        smap_add_format(args, "mtu", "%d", mtu);
    }

    int numa = rte_vhost_get_numa_node(vid);
    if (numa >= 0) {
        smap_add_format(args, "numa", "%d", numa);
    }

    uint16_t vring_num = rte_vhost_get_vring_num(vid);
    if (vring_num) {
        smap_add_format(args, "num_of_vrings", "%d", vring_num);
    }

    for (int i = 0; i < vring_num; i++) {
        struct rte_vhost_vring vring;

        rte_vhost_get_vhost_vring(vid, i, &vring);
        smap_add_nocopy(args, xasprintf("vring_%d_size", i),
                        xasprintf("%d", vring.size));
    }

    ovs_mutex_unlock(&dev->mutex);
    return 0;
}

/*
 * Convert a given uint32_t link speed defined in DPDK to a string
 * equivalent.
 */
static const char *
netdev_dpdk_link_speed_to_str__(uint32_t link_speed)
{
    switch (link_speed) {
    case ETH_SPEED_NUM_10M:    return "10Mbps";
    case ETH_SPEED_NUM_100M:   return "100Mbps";
    case ETH_SPEED_NUM_1G:     return "1Gbps";
    case ETH_SPEED_NUM_2_5G:   return "2.5Gbps";
    case ETH_SPEED_NUM_5G:     return "5Gbps";
    case ETH_SPEED_NUM_10G:    return "10Gbps";
    case ETH_SPEED_NUM_20G:    return "20Gbps";
    case ETH_SPEED_NUM_25G:    return "25Gbps";
    case ETH_SPEED_NUM_40G:    return "40Gbps";
    case ETH_SPEED_NUM_50G:    return "50Gbps";
    case ETH_SPEED_NUM_56G:    return "56Gbps";
    case ETH_SPEED_NUM_100G:   return "100Gbps";
    default:                   return "Not Defined";
    }
}

static int
netdev_dpdk_get_status(const struct netdev *netdev, struct smap *args)
{
    struct netdev_dpdk *dev = netdev_dpdk_cast(netdev);
    struct rte_eth_dev_info dev_info;
    uint32_t link_speed;

    if (!rte_eth_dev_is_valid_port(dev->port_id)) {
        return ENODEV;
    }

    ovs_mutex_lock(&dpdk_mutex);
    ovs_mutex_lock(&dev->mutex);
    rte_eth_dev_info_get(dev->port_id, &dev_info);
    link_speed = dev->link.link_speed;
    ovs_mutex_unlock(&dev->mutex);
    const struct rte_bus *bus;
    const struct rte_pci_device *pci_dev;
    uint16_t vendor_id = PCI_ANY_ID;
    uint16_t device_id = PCI_ANY_ID;
    bus = rte_bus_find_by_device(dev_info.device);
    if (bus && !strcmp(bus->name, "pci")) {
        pci_dev = RTE_DEV_TO_PCI(dev_info.device);
        if (pci_dev) {
            vendor_id = pci_dev->id.vendor_id;
            device_id = pci_dev->id.device_id;
        }
    }
    ovs_mutex_unlock(&dpdk_mutex);

    smap_add_format(args, "port_no", DPDK_PORT_ID_FMT, dev->port_id);
    smap_add_format(args, "numa_id", "%d",
                           rte_eth_dev_socket_id(dev->port_id));
    smap_add_format(args, "driver_name", "%s", dev_info.driver_name);
    smap_add_format(args, "min_rx_bufsize", "%u", dev_info.min_rx_bufsize);
    smap_add_format(args, "max_rx_pktlen", "%u", dev->max_packet_len);
    smap_add_format(args, "max_rx_queues", "%u", dev_info.max_rx_queues);
    smap_add_format(args, "max_tx_queues", "%u", dev_info.max_tx_queues);
    smap_add_format(args, "max_mac_addrs", "%u", dev_info.max_mac_addrs);
    smap_add_format(args, "max_hash_mac_addrs", "%u",
                           dev_info.max_hash_mac_addrs);
    smap_add_format(args, "max_vfs", "%u", dev_info.max_vfs);
    smap_add_format(args, "max_vmdq_pools", "%u", dev_info.max_vmdq_pools);

    /* Querying the DPDK library for iftype may be done in future, pending
     * support; cf. RFC 3635 Section 3.2.4. */
    enum { IF_TYPE_ETHERNETCSMACD = 6 };

    smap_add_format(args, "if_type", "%"PRIu32, IF_TYPE_ETHERNETCSMACD);
    smap_add_format(args, "if_descr", "%s %s", rte_version(),
                                               dev_info.driver_name);
    smap_add_format(args, "pci-vendor_id", "0x%x", vendor_id);
    smap_add_format(args, "pci-device_id", "0x%x", device_id);

    /* Not all link speeds are defined in the OpenFlow specs e.g. 25 Gbps.
     * In that case the speed will not be reported as part of the usual
     * call to get_features(). Get the link speed of the device and add it
     * to the device status in an easy to read string format.
     */
    smap_add(args, "link_speed",
             netdev_dpdk_link_speed_to_str__(link_speed));

    return 0;
}

static void
netdev_dpdk_set_admin_state__(struct netdev_dpdk *dev, bool admin_state)
    OVS_REQUIRES(dev->mutex)
{
    enum netdev_flags old_flags;

    if (admin_state) {
        netdev_dpdk_update_flags__(dev, 0, NETDEV_UP, &old_flags);
    } else {
        netdev_dpdk_update_flags__(dev, NETDEV_UP, 0, &old_flags);
    }
}

static void
netdev_dpdk_set_admin_state(struct unixctl_conn *conn, int argc,
                            const char *argv[], void *aux OVS_UNUSED)
{
    bool up;

    if (!strcasecmp(argv[argc - 1], "up")) {
        up = true;
    } else if ( !strcasecmp(argv[argc - 1], "down")) {
        up = false;
    } else {
        unixctl_command_reply_error(conn, "Invalid Admin State");
        return;
    }

    if (argc > 2) {
        struct netdev *netdev = netdev_from_name(argv[1]);

        if (netdev && is_dpdk_class(netdev->netdev_class)) {
            struct netdev_dpdk *dev = netdev_dpdk_cast(netdev);

            ovs_mutex_lock(&dev->mutex);
            netdev_dpdk_set_admin_state__(dev, up);
            ovs_mutex_unlock(&dev->mutex);

            netdev_close(netdev);
        } else {
            unixctl_command_reply_error(conn, "Not a DPDK Interface");
            netdev_close(netdev);
            return;
        }
    } else {
        struct netdev_dpdk *dev;

        ovs_mutex_lock(&dpdk_mutex);
        LIST_FOR_EACH (dev, list_node, &dpdk_list) {
            ovs_mutex_lock(&dev->mutex);
            netdev_dpdk_set_admin_state__(dev, up);
            ovs_mutex_unlock(&dev->mutex);
        }
        ovs_mutex_unlock(&dpdk_mutex);
    }
    unixctl_command_reply(conn, "OK");
}

static void
netdev_dpdk_detach(struct unixctl_conn *conn, int argc OVS_UNUSED,
                   const char *argv[], void *aux OVS_UNUSED)
{
    char *response;
    dpdk_port_t port_id;
    struct netdev_dpdk *dev;
    struct rte_eth_dev_info dev_info;

    ovs_mutex_lock(&dpdk_mutex);

    if (rte_eth_dev_get_port_by_name(argv[1], &port_id)) {
        response = xasprintf("Device '%s' not found in DPDK", argv[1]);
        goto error;
    }

    dev = netdev_dpdk_lookup_by_port_id(port_id);
    if (dev) {
        response = xasprintf("Device '%s' is being used by interface '%s'. "
                             "Remove it before detaching",
                             argv[1], netdev_get_name(&dev->up));
        goto error;
    }

    rte_eth_dev_close(port_id);

    rte_eth_dev_info_get(port_id, &dev_info);
    if (!dev_info.device || rte_dev_remove(dev_info.device)) {
        response = xasprintf("Device '%s' can not be detached", argv[1]);
        goto error;
    }

    response = xasprintf("Device '%s' has been detached", argv[1]);

    ovs_mutex_unlock(&dpdk_mutex);
    unixctl_command_reply(conn, response);
    free(response);
    return;

error:
    ovs_mutex_unlock(&dpdk_mutex);
    unixctl_command_reply_error(conn, response);
    free(response);
}

static void
netdev_dpdk_get_mempool_info(struct unixctl_conn *conn,
                             int argc, const char *argv[],
                             void *aux OVS_UNUSED)
{
    size_t size;
    FILE *stream;
    char *response = NULL;
    struct netdev *netdev = NULL;

    if (argc == 2) {
        netdev = netdev_from_name(argv[1]);
        if (!netdev || !is_dpdk_class(netdev->netdev_class)) {
            unixctl_command_reply_error(conn, "Not a DPDK Interface");
            goto out;
        }
    }

    stream = open_memstream(&response, &size);
    if (!stream) {
        response = xasprintf("Unable to open memstream: %s.",
                             ovs_strerror(errno));
        unixctl_command_reply_error(conn, response);
        goto out;
    }

    if (netdev) {
        struct netdev_dpdk *dev = netdev_dpdk_cast(netdev);

        ovs_mutex_lock(&dev->mutex);
        ovs_mutex_lock(&dpdk_mp_mutex);

        rte_mempool_dump(stream, dev->dpdk_mp->mp);

        ovs_mutex_unlock(&dpdk_mp_mutex);
        ovs_mutex_unlock(&dev->mutex);
    } else {
        ovs_mutex_lock(&dpdk_mp_mutex);
        rte_mempool_list_dump(stream);
        ovs_mutex_unlock(&dpdk_mp_mutex);
    }

    fclose(stream);

    unixctl_command_reply(conn, response);
out:
    free(response);
    netdev_close(netdev);
}

/*
 * Set virtqueue flags so that we do not receive interrupts.
 */
static void
set_irq_status(int vid)
{
    uint32_t i;

    for (i = 0; i < rte_vhost_get_vring_num(vid); i++) {
        rte_vhost_enable_guest_notification(vid, i, 0);
    }
}

/*
 * Fixes mapping for vhost-user tx queues. Must be called after each
 * enabling/disabling of queues and n_txq modifications.
 */
static void
netdev_dpdk_remap_txqs(struct netdev_dpdk *dev)
    OVS_REQUIRES(dev->mutex)
{
    int *enabled_queues, n_enabled = 0;
    int i, k, total_txqs = dev->up.n_txq;

    enabled_queues = xcalloc(total_txqs, sizeof *enabled_queues);

    for (i = 0; i < total_txqs; i++) {
        /* Enabled queues always mapped to themselves. */
        if (dev->tx_q[i].map == i) {
            enabled_queues[n_enabled++] = i;
        }
    }

    if (n_enabled == 0 && total_txqs != 0) {
        enabled_queues[0] = OVS_VHOST_QUEUE_DISABLED;
        n_enabled = 1;
    }

    k = 0;
    for (i = 0; i < total_txqs; i++) {
        if (dev->tx_q[i].map != i) {
            dev->tx_q[i].map = enabled_queues[k];
            k = (k + 1) % n_enabled;
        }
    }

    VLOG_DBG("TX queue mapping for %s\n", dev->vhost_id);
    for (i = 0; i < total_txqs; i++) {
        VLOG_DBG("%2d --> %2d", i, dev->tx_q[i].map);
    }

    free(enabled_queues);
}

/*
 * A new virtio-net device is added to a vhost port.
 */
static int
new_device(int vid)
{
    struct netdev_dpdk *dev;
    bool exists = false;
    int newnode = 0;
    char ifname[IF_NAME_SZ];

    rte_vhost_get_ifname(vid, ifname, sizeof ifname);

    ovs_mutex_lock(&dpdk_mutex);
    /* Add device to the vhost port with the same name as that passed down. */
    LIST_FOR_EACH(dev, list_node, &dpdk_list) {
        ovs_mutex_lock(&dev->mutex);
        if (strncmp(ifname, dev->vhost_id, IF_NAME_SZ) == 0) {
            uint32_t qp_num = rte_vhost_get_vring_num(vid)/VIRTIO_QNUM;

            /* Get NUMA information */
            newnode = rte_vhost_get_numa_node(vid);
            if (newnode == -1) {
#ifdef VHOST_NUMA
                VLOG_INFO("Error getting NUMA info for vHost Device '%s'",
                          ifname);
#endif
                newnode = dev->socket_id;
            }

            if (dev->requested_n_txq != qp_num
                || dev->requested_n_rxq != qp_num
                || dev->requested_socket_id != newnode) {
                dev->requested_socket_id = newnode;
                dev->requested_n_rxq = qp_num;
                dev->requested_n_txq = qp_num;
                netdev_request_reconfigure(&dev->up);
            } else {
                /* Reconfiguration not required. */
                dev->vhost_reconfigured = true;
            }

            ovsrcu_index_set(&dev->vid, vid);
            exists = true;

            /* Disable notifications. */
            set_irq_status(vid);
            netdev_change_seq_changed(&dev->up);
            ovs_mutex_unlock(&dev->mutex);
            break;
        }
        ovs_mutex_unlock(&dev->mutex);
    }
    ovs_mutex_unlock(&dpdk_mutex);

    if (!exists) {
        VLOG_INFO("vHost Device '%s' can't be added - name not found", ifname);

        return -1;
    }

    VLOG_INFO("vHost Device '%s' has been added on numa node %i",
              ifname, newnode);

    return 0;
}

/* Clears mapping for all available queues of vhost interface. */
static void
netdev_dpdk_txq_map_clear(struct netdev_dpdk *dev)
    OVS_REQUIRES(dev->mutex)
{
    int i;

    for (i = 0; i < dev->up.n_txq; i++) {
        dev->tx_q[i].map = OVS_VHOST_QUEUE_MAP_UNKNOWN;
    }
}

/*
 * Remove a virtio-net device from the specific vhost port.  Use dev->remove
 * flag to stop any more packets from being sent or received to/from a VM and
 * ensure all currently queued packets have been sent/received before removing
 *  the device.
 */
static void
destroy_device(int vid)
{
    struct netdev_dpdk *dev;
    bool exists = false;
    char ifname[IF_NAME_SZ];

    rte_vhost_get_ifname(vid, ifname, sizeof ifname);

    ovs_mutex_lock(&dpdk_mutex);
    LIST_FOR_EACH (dev, list_node, &dpdk_list) {
        if (netdev_dpdk_get_vid(dev) == vid) {

            ovs_mutex_lock(&dev->mutex);
            dev->vhost_reconfigured = false;
            ovsrcu_index_set(&dev->vid, -1);
            netdev_dpdk_txq_map_clear(dev);

            netdev_change_seq_changed(&dev->up);
            ovs_mutex_unlock(&dev->mutex);
            exists = true;
            break;
        }
    }

    ovs_mutex_unlock(&dpdk_mutex);

    if (exists) {
        /*
         * Wait for other threads to quiesce after setting the 'virtio_dev'
         * to NULL, before returning.
         */
        ovsrcu_synchronize();
        /*
         * As call to ovsrcu_synchronize() will end the quiescent state,
         * put thread back into quiescent state before returning.
         */
        ovsrcu_quiesce_start();
        VLOG_INFO("vHost Device '%s' has been removed", ifname);
    } else {
        VLOG_INFO("vHost Device '%s' not found", ifname);
    }
}

static int
vring_state_changed(int vid, uint16_t queue_id, int enable)
{
    struct netdev_dpdk *dev;
    bool exists = false;
    int qid = queue_id / VIRTIO_QNUM;
    char ifname[IF_NAME_SZ];

    rte_vhost_get_ifname(vid, ifname, sizeof ifname);

    if (queue_id % VIRTIO_QNUM == VIRTIO_TXQ) {
        return 0;
    }

    ovs_mutex_lock(&dpdk_mutex);
    LIST_FOR_EACH (dev, list_node, &dpdk_list) {
        ovs_mutex_lock(&dev->mutex);
        if (strncmp(ifname, dev->vhost_id, IF_NAME_SZ) == 0) {
            if (enable) {
                dev->tx_q[qid].map = qid;
            } else {
                dev->tx_q[qid].map = OVS_VHOST_QUEUE_DISABLED;
            }
            netdev_dpdk_remap_txqs(dev);
            exists = true;
            ovs_mutex_unlock(&dev->mutex);
            break;
        }
        ovs_mutex_unlock(&dev->mutex);
    }
    ovs_mutex_unlock(&dpdk_mutex);

    if (exists) {
        VLOG_INFO("State of queue %d ( tx_qid %d ) of vhost device '%s'"
                  "changed to \'%s\'", queue_id, qid, ifname,
                  (enable == 1) ? "enabled" : "disabled");
    } else {
        VLOG_INFO("vHost Device '%s' not found", ifname);
        return -1;
    }

    return 0;
}

/*
 * Retrieve the DPDK virtio device ID (vid) associated with a vhostuser
 * or vhostuserclient netdev.
 *
 * Returns a value greater or equal to zero for a valid vid or '-1' if
 * there is no valid vid associated. A vid of '-1' must not be used in
 * rte_vhost_ APi calls.
 *
 * Once obtained and validated, a vid can be used by a PMD for multiple
 * subsequent rte_vhost API calls until the PMD quiesces. A PMD should
 * not fetch the vid again for each of a series of API calls.
 */

int
netdev_dpdk_get_vid(const struct netdev_dpdk *dev)
{
    return ovsrcu_index_get(&dev->vid);
}

struct ingress_policer *
netdev_dpdk_get_ingress_policer(const struct netdev_dpdk *dev)
{
    return ovsrcu_get(struct ingress_policer *, &dev->ingress_policer);
}

static int
netdev_dpdk_class_init(void)
{
    static struct ovsthread_once once = OVSTHREAD_ONCE_INITIALIZER;

    /* This function can be called for different classes.  The initialization
     * needs to be done only once */
    if (ovsthread_once_start(&once)) {
        ovs_thread_create("dpdk_watchdog", dpdk_watchdog, NULL);
        unixctl_command_register("netdev-dpdk/set-admin-state",
                                 "[netdev] up|down", 1, 2,
                                 netdev_dpdk_set_admin_state, NULL);

        unixctl_command_register("netdev-dpdk/detach",
                                 "pci address of device", 1, 1,
                                 netdev_dpdk_detach, NULL);

        unixctl_command_register("netdev-dpdk/get-mempool-info",
                                 "[netdev]", 0, 1,
                                 netdev_dpdk_get_mempool_info, NULL);

        ovsthread_once_done(&once);
    }

    return 0;
}


/* Client Rings */

static int
dpdk_ring_create(const char dev_name[], unsigned int port_no,
                 dpdk_port_t *eth_port_id)
{
    struct dpdk_ring *ring_pair;
    char *ring_name;
    int port_id;

    ring_pair = dpdk_rte_mzalloc(sizeof *ring_pair);
    if (!ring_pair) {
        return ENOMEM;
    }

    /* XXX: Add support for multiquque ring. */
    ring_name = xasprintf("%s_tx", dev_name);

    /* Create single producer tx ring, netdev does explicit locking. */
    ring_pair->cring_tx = rte_ring_create(ring_name, DPDK_RING_SIZE, SOCKET0,
                                        RING_F_SP_ENQ);
    free(ring_name);
    if (ring_pair->cring_tx == NULL) {
        rte_free(ring_pair);
        return ENOMEM;
    }

    ring_name = xasprintf("%s_rx", dev_name);

    /* Create single consumer rx ring, netdev does explicit locking. */
    ring_pair->cring_rx = rte_ring_create(ring_name, DPDK_RING_SIZE, SOCKET0,
                                        RING_F_SC_DEQ);
    free(ring_name);
    if (ring_pair->cring_rx == NULL) {
        rte_free(ring_pair);
        return ENOMEM;
    }

    port_id = rte_eth_from_rings(dev_name, &ring_pair->cring_rx, 1,
                                 &ring_pair->cring_tx, 1, SOCKET0);

    if (port_id < 0) {
        rte_free(ring_pair);
        return ENODEV;
    }

    ring_pair->user_port_id = port_no;
    ring_pair->eth_port_id = port_id;
    *eth_port_id = port_id;

    ovs_list_push_back(&dpdk_ring_list, &ring_pair->list_node);

    return 0;
}

static int
dpdk_ring_open(const char dev_name[], dpdk_port_t *eth_port_id)
    OVS_REQUIRES(dpdk_mutex)
{
    struct dpdk_ring *ring_pair;
    unsigned int port_no;
    int err = 0;

    /* Names always start with "dpdkr" */
    err = dpdk_dev_parse_name(dev_name, "dpdkr", &port_no);
    if (err) {
        return err;
    }

    /* Look through our list to find the device */
    LIST_FOR_EACH (ring_pair, list_node, &dpdk_ring_list) {
         if (ring_pair->user_port_id == port_no) {
            VLOG_INFO("Found dpdk ring device %s:", dev_name);
            /* Really all that is needed */
            *eth_port_id = ring_pair->eth_port_id;
            return 0;
         }
    }
    /* Need to create the device rings */
    return dpdk_ring_create(dev_name, port_no, eth_port_id);
}

static int
netdev_dpdk_ring_send(struct netdev *netdev, int qid,
                      struct dp_packet_batch *batch, bool concurrent_txq)
{
    struct netdev_dpdk *dev = netdev_dpdk_cast(netdev);
    struct dp_packet *packet;

    /* When using 'dpdkr' and sending to a DPDK ring, we want to ensure that
     * the rss hash field is clear. This is because the same mbuf may be
     * modified by the consumer of the ring and return into the datapath
     * without recalculating the RSS hash. */
    DP_PACKET_BATCH_FOR_EACH (i, packet, batch) {
        dp_packet_mbuf_rss_flag_reset(packet);
    }

    netdev_dpdk_send__(dev, qid, batch, concurrent_txq);
    return 0;
}

static int
netdev_dpdk_ring_construct(struct netdev *netdev)
{
    dpdk_port_t port_no = 0;
    int err = 0;

    ovs_mutex_lock(&dpdk_mutex);

    err = dpdk_ring_open(netdev->name, &port_no);
    if (err) {
        goto unlock_dpdk;
    }

    err = common_construct(netdev, port_no, DPDK_DEV_ETH,
                           rte_eth_dev_socket_id(port_no));
unlock_dpdk:
    ovs_mutex_unlock(&dpdk_mutex);
    return err;
}

/* QoS Functions */

/*
 * Initialize QoS configuration operations.
 */
static void
qos_conf_init(struct qos_conf *conf, const struct dpdk_qos_ops *ops)
{
    conf->ops = ops;
    rte_spinlock_init(&conf->lock);
}

/*
 * Search existing QoS operations in qos_ops and compare each set of
 * operations qos_name to name. Return a dpdk_qos_ops pointer to a match,
 * else return NULL
 */
static const struct dpdk_qos_ops *
qos_lookup_name(const char *name)
{
    const struct dpdk_qos_ops *const *opsp;

    for (opsp = qos_confs; *opsp != NULL; opsp++) {
        const struct dpdk_qos_ops *ops = *opsp;
        if (!strcmp(name, ops->qos_name)) {
            return ops;
        }
    }
    return NULL;
}

static int
netdev_dpdk_get_qos_types(const struct netdev *netdev OVS_UNUSED,
                           struct sset *types)
{
    const struct dpdk_qos_ops *const *opsp;

    for (opsp = qos_confs; *opsp != NULL; opsp++) {
        const struct dpdk_qos_ops *ops = *opsp;
        if (ops->qos_construct && ops->qos_name[0] != '\0') {
            sset_add(types, ops->qos_name);
        }
    }
    return 0;
}

static int
netdev_dpdk_get_qos(const struct netdev *netdev,
                    const char **typep, struct smap *details)
{
    struct netdev_dpdk *dev = netdev_dpdk_cast(netdev);
    struct qos_conf *qos_conf;
    int error = 0;

    ovs_mutex_lock(&dev->mutex);
    qos_conf = ovsrcu_get_protected(struct qos_conf *, &dev->qos_conf);
    if (qos_conf) {
        *typep = qos_conf->ops->qos_name;
        error = (qos_conf->ops->qos_get
                 ? qos_conf->ops->qos_get(qos_conf, details): 0);
    } else {
        /* No QoS configuration set, return an empty string */
        *typep = "";
    }
    ovs_mutex_unlock(&dev->mutex);

    return error;
}

static int
netdev_dpdk_set_qos(struct netdev *netdev, const char *type,
                    const struct smap *details)
{
    struct netdev_dpdk *dev = netdev_dpdk_cast(netdev);
    const struct dpdk_qos_ops *new_ops = NULL;
    struct qos_conf *qos_conf, *new_qos_conf = NULL;
    int error = 0;

    ovs_mutex_lock(&dev->mutex);

    qos_conf = ovsrcu_get_protected(struct qos_conf *, &dev->qos_conf);

    new_ops = qos_lookup_name(type);

    if (!new_ops || !new_ops->qos_construct) {
        new_qos_conf = NULL;
        if (type && type[0]) {
            error = EOPNOTSUPP;
        }
    } else if (qos_conf && qos_conf->ops == new_ops
               && qos_conf->ops->qos_is_equal(qos_conf, details)) {
        new_qos_conf = qos_conf;
    } else {
        error = new_ops->qos_construct(details, &new_qos_conf);
    }

    if (error) {
        VLOG_ERR("Failed to set QoS type %s on port %s: %s",
                 type, netdev->name, rte_strerror(error));
    }

    if (new_qos_conf != qos_conf) {
        ovsrcu_set(&dev->qos_conf, new_qos_conf);
        if (qos_conf) {
            ovsrcu_postpone(qos_conf->ops->qos_destruct, qos_conf);
        }
    }

    ovs_mutex_unlock(&dev->mutex);

    return error;
}

/* egress-policer details */

struct egress_policer {
    struct qos_conf qos_conf;
    struct rte_meter_srtcm_params app_srtcm_params;
    struct rte_meter_srtcm egress_meter;
    struct rte_meter_srtcm_profile egress_prof;
};

static void
egress_policer_details_to_param(const struct smap *details,
                                struct rte_meter_srtcm_params *params)
{
    memset(params, 0, sizeof *params);
    params->cir = smap_get_ullong(details, "cir", 0);
    params->cbs = smap_get_ullong(details, "cbs", 0);
    params->ebs = 0;
}

static int
egress_policer_qos_construct(const struct smap *details,
                             struct qos_conf **conf)
{
    struct egress_policer *policer;
    int err = 0;

    policer = xmalloc(sizeof *policer);
    qos_conf_init(&policer->qos_conf, &egress_policer_ops);
    egress_policer_details_to_param(details, &policer->app_srtcm_params);
    err = rte_meter_srtcm_profile_config(&policer->egress_prof,
                                         &policer->app_srtcm_params);
    if (!err) {
        err = rte_meter_srtcm_config(&policer->egress_meter,
                                     &policer->egress_prof);
    }

    if (!err) {
        *conf = &policer->qos_conf;
    } else {
        VLOG_ERR("Could not create rte meter for egress policer");
        free(policer);
        *conf = NULL;
        err = -err;
    }

    return err;
}

static void
egress_policer_qos_destruct(struct qos_conf *conf)
{
    struct egress_policer *policer = CONTAINER_OF(conf, struct egress_policer,
                                                  qos_conf);
    free(policer);
}

static int
egress_policer_qos_get(const struct qos_conf *conf, struct smap *details)
{
    struct egress_policer *policer =
        CONTAINER_OF(conf, struct egress_policer, qos_conf);

    smap_add_format(details, "cir", "%"PRIu64, policer->app_srtcm_params.cir);
    smap_add_format(details, "cbs", "%"PRIu64, policer->app_srtcm_params.cbs);

    return 0;
}

static bool
egress_policer_qos_is_equal(const struct qos_conf *conf,
                            const struct smap *details)
{
    struct egress_policer *policer =
        CONTAINER_OF(conf, struct egress_policer, qos_conf);
    struct rte_meter_srtcm_params params;

    egress_policer_details_to_param(details, &params);

    return !memcmp(&params, &policer->app_srtcm_params, sizeof params);
}

static int
egress_policer_run(struct qos_conf *conf, struct rte_mbuf **pkts, int pkt_cnt,
                   bool should_steal)
{
    int cnt = 0;
    struct egress_policer *policer =
        CONTAINER_OF(conf, struct egress_policer, qos_conf);

    cnt = netdev_dpdk_policer_run(&policer->egress_meter,
                                  &policer->egress_prof, pkts,
                                  pkt_cnt, should_steal);

    return cnt;
}

static const struct dpdk_qos_ops egress_policer_ops = {
    "egress-policer",    /* qos_name */
    egress_policer_qos_construct,
    egress_policer_qos_destruct,
    egress_policer_qos_get,
    egress_policer_qos_is_equal,
    egress_policer_run
};

static int
netdev_dpdk_reconfigure(struct netdev *netdev)
{
    struct netdev_dpdk *dev = netdev_dpdk_cast(netdev);
    int err = 0;

    ovs_mutex_lock(&dev->mutex);

    if (netdev->n_txq == dev->requested_n_txq
        && netdev->n_rxq == dev->requested_n_rxq
        && dev->mtu == dev->requested_mtu
        && dev->lsc_interrupt_mode == dev->requested_lsc_interrupt_mode
        && dev->rxq_size == dev->requested_rxq_size
        && dev->txq_size == dev->requested_txq_size
        && dev->socket_id == dev->requested_socket_id
        && dev->started) {
        /* Reconfiguration is unnecessary */

        goto out;
    }

    rte_eth_dev_stop(dev->port_id);
    dev->started = false;

    err = netdev_dpdk_mempool_configure(dev);
    if (err && err != EEXIST) {
        goto out;
    }

    dev->lsc_interrupt_mode = dev->requested_lsc_interrupt_mode;

    netdev->n_txq = dev->requested_n_txq;
    netdev->n_rxq = dev->requested_n_rxq;

    dev->rxq_size = dev->requested_rxq_size;
    dev->txq_size = dev->requested_txq_size;

    rte_free(dev->tx_q);
    err = dpdk_eth_dev_init(dev);
    dev->tx_q = netdev_dpdk_alloc_txq(netdev->n_txq);
    if (!dev->tx_q) {
        err = ENOMEM;
    }

    netdev_change_seq_changed(netdev);

out:
    ovs_mutex_unlock(&dev->mutex);
    return err;
}

static int
dpdk_vhost_reconfigure_helper(struct netdev_dpdk *dev)
    OVS_REQUIRES(dev->mutex)
{
    dev->up.n_txq = dev->requested_n_txq;
    dev->up.n_rxq = dev->requested_n_rxq;
    int err;

    /* Enable TX queue 0 by default if it wasn't disabled. */
    if (dev->tx_q[0].map == OVS_VHOST_QUEUE_MAP_UNKNOWN) {
        dev->tx_q[0].map = 0;
    }

    netdev_dpdk_remap_txqs(dev);

    err = netdev_dpdk_mempool_configure(dev);
    if (!err) {
        /* A new mempool was created or re-used. */
        netdev_change_seq_changed(&dev->up);
    } else if (err != EEXIST) {
        return err;
    }
    if (netdev_dpdk_get_vid(dev) >= 0) {
        if (dev->vhost_reconfigured == false) {
            dev->vhost_reconfigured = true;
            /* Carrier status may need updating. */
            netdev_change_seq_changed(&dev->up);
        }
    }

    return 0;
}

static int
netdev_dpdk_vhost_reconfigure(struct netdev *netdev)
{
    struct netdev_dpdk *dev = netdev_dpdk_cast(netdev);
    int err;

    ovs_mutex_lock(&dev->mutex);
    err = dpdk_vhost_reconfigure_helper(dev);
    ovs_mutex_unlock(&dev->mutex);

    return err;
}

static int
netdev_dpdk_vhost_client_reconfigure(struct netdev *netdev)
{
    struct netdev_dpdk *dev = netdev_dpdk_cast(netdev);
    int err;
    uint64_t vhost_flags = 0;
    bool zc_enabled;

    ovs_mutex_lock(&dev->mutex);

    /* Configure vHost client mode if requested and if the following criteria
     * are met:
     *  1. Device hasn't been registered yet.
     *  2. A path has been specified.
     */
    if (!(dev->vhost_driver_flags & RTE_VHOST_USER_CLIENT)
            && strlen(dev->vhost_id)) {
        /* Register client-mode device. */
        vhost_flags |= RTE_VHOST_USER_CLIENT;

        /* Enable IOMMU support, if explicitly requested. */
        if (dpdk_vhost_iommu_enabled()) {
            vhost_flags |= RTE_VHOST_USER_IOMMU_SUPPORT;
        }

        zc_enabled = dev->vhost_driver_flags
                     & RTE_VHOST_USER_DEQUEUE_ZERO_COPY;
        /* Enable zero copy flag, if requested */
        if (zc_enabled) {
            vhost_flags |= RTE_VHOST_USER_DEQUEUE_ZERO_COPY;
        }

        err = rte_vhost_driver_register(dev->vhost_id, vhost_flags);
        if (err) {
            VLOG_ERR("vhost-user device setup failure for device %s\n",
                     dev->vhost_id);
            goto unlock;
        } else {
            /* Configuration successful */
            dev->vhost_driver_flags |= vhost_flags;
            VLOG_INFO("vHost User device '%s' created in 'client' mode, "
                      "using client socket '%s'",
                      dev->up.name, dev->vhost_id);
            if (zc_enabled) {
                VLOG_INFO("Zero copy enabled for vHost port %s", dev->up.name);
            }
        }

        err = rte_vhost_driver_callback_register(dev->vhost_id,
                                                 &virtio_net_device_ops);
        if (err) {
            VLOG_ERR("rte_vhost_driver_callback_register failed for "
                     "vhost user client port: %s\n", dev->up.name);
            goto unlock;
        }

        err = rte_vhost_driver_disable_features(dev->vhost_id,
                                    1ULL << VIRTIO_NET_F_HOST_TSO4
                                    | 1ULL << VIRTIO_NET_F_HOST_TSO6
                                    | 1ULL << VIRTIO_NET_F_CSUM);
        if (err) {
            VLOG_ERR("rte_vhost_driver_disable_features failed for vhost user "
                     "client port: %s\n", dev->up.name);
            goto unlock;
        }

        err = rte_vhost_driver_start(dev->vhost_id);
        if (err) {
            VLOG_ERR("rte_vhost_driver_start failed for vhost user "
                     "client port: %s\n", dev->up.name);
            goto unlock;
        }
    }

    err = dpdk_vhost_reconfigure_helper(dev);

unlock:
    ovs_mutex_unlock(&dev->mutex);

    return err;
}


/* Find rte_flow with @ufid */
static struct rte_flow *
ufid_to_rte_flow_find(const ovs_u128 *ufid) {
    size_t hash = hash_bytes(ufid, sizeof(*ufid), 0);
    struct ufid_to_rte_flow_data *data;

    CMAP_FOR_EACH_WITH_HASH (data, node, hash, &ufid_to_rte_flow) {
        if (ovs_u128_equals(*ufid, data->ufid)) {
            return data->rte_flow;
        }
    }

    return NULL;
}

static inline void
ufid_to_rte_flow_associate(const ovs_u128 *ufid,
                           struct rte_flow *rte_flow) {
    size_t hash = hash_bytes(ufid, sizeof(*ufid), 0);
    struct ufid_to_rte_flow_data *data = xzalloc(sizeof(*data));

    /*
     * We should not simply overwrite an existing rte flow.
     * We should have deleted it first before re-adding it.
     * Thus, if following assert triggers, something is wrong:
     * the rte_flow is not destroyed.
     */
    ovs_assert(ufid_to_rte_flow_find(ufid) == NULL);

    data->ufid = *ufid;
    data->rte_flow = rte_flow;

    cmap_insert(&ufid_to_rte_flow,
                CONST_CAST(struct cmap_node *, &data->node), hash);
}

static inline void
ufid_to_rte_flow_disassociate(const ovs_u128 *ufid) {
    size_t hash = hash_bytes(ufid, sizeof(*ufid), 0);
    struct ufid_to_rte_flow_data *data;

    CMAP_FOR_EACH_WITH_HASH (data, node, hash, &ufid_to_rte_flow) {
        if (ovs_u128_equals(*ufid, data->ufid)) {
            cmap_remove(&ufid_to_rte_flow,
                        CONST_CAST(struct cmap_node *, &data->node), hash);
            ovsrcu_postpone(free, data);
            return;
        }
    }

    VLOG_WARN("ufid "UUID_FMT" is not associated with an rte flow\n",
              UUID_ARGS((struct uuid *)ufid));
}

/*
 * To avoid individual xrealloc calls for each new element, a 'curent_max'
 * is used to keep track of current allocated number of elements. Starts
 * by 8 and doubles on each xrealloc call
 */
struct flow_patterns {
    struct rte_flow_item *items;
    int cnt;
    int current_max;
};

struct flow_actions {
    struct rte_flow_action *actions;
    int cnt;
    int current_max;
};

static void
dump_flow_pattern(struct rte_flow_item *item)
{
    struct ds s;

    if (!VLOG_IS_DBG_ENABLED() || item->type == RTE_FLOW_ITEM_TYPE_END) {
        return;
    }

    ds_init(&s);

    if (item->type == RTE_FLOW_ITEM_TYPE_ETH) {
        const struct rte_flow_item_eth *eth_spec = item->spec;
        const struct rte_flow_item_eth *eth_mask = item->mask;

        ds_put_cstr(&s, "rte flow eth pattern:\n");
        if (eth_spec) {
            ds_put_format(&s,
                     "  Spec: src="ETH_ADDR_FMT", dst="ETH_ADDR_FMT", "
                     "type=0x%04" PRIx16"\n",
                     ETH_ADDR_BYTES_ARGS(eth_spec->src.addr_bytes),
                     ETH_ADDR_BYTES_ARGS(eth_spec->dst.addr_bytes),
                     ntohs(eth_spec->type));
        } else {
            ds_put_cstr(&s, "  Spec = null\n");
        }
        if (eth_mask) {
            ds_put_format(&s,
                     "  Mask: src="ETH_ADDR_FMT", dst="ETH_ADDR_FMT", "
                     "type=0x%04"PRIx16"\n",
                     ETH_ADDR_BYTES_ARGS(eth_mask->src.addr_bytes),
                     ETH_ADDR_BYTES_ARGS(eth_mask->dst.addr_bytes),
                     eth_mask->type);
        } else {
            ds_put_cstr(&s, "  Mask = null\n");
        }
    }

    if (item->type == RTE_FLOW_ITEM_TYPE_VLAN) {
        const struct rte_flow_item_vlan *vlan_spec = item->spec;
        const struct rte_flow_item_vlan *vlan_mask = item->mask;

        ds_put_cstr(&s, "rte flow vlan pattern:\n");
        if (vlan_spec) {
            ds_put_format(&s,
                     "  Spec: inner_type=0x%"PRIx16", tci=0x%"PRIx16"\n",
                     ntohs(vlan_spec->inner_type), ntohs(vlan_spec->tci));
        } else {
            ds_put_cstr(&s, "  Spec = null\n");
        }

        if (vlan_mask) {
            ds_put_format(&s,
                     "  Mask: inner_type=0x%"PRIx16", tci=0x%"PRIx16"\n",
                     ntohs(vlan_mask->inner_type), ntohs(vlan_mask->tci));
        } else {
            ds_put_cstr(&s, "  Mask = null\n");
        }
    }

    if (item->type == RTE_FLOW_ITEM_TYPE_IPV4) {
        const struct rte_flow_item_ipv4 *ipv4_spec = item->spec;
        const struct rte_flow_item_ipv4 *ipv4_mask = item->mask;

        ds_put_cstr(&s, "rte flow ipv4 pattern:\n");
        if (ipv4_spec) {
            ds_put_format(&s,
                     "  Spec: tos=0x%"PRIx8", ttl=%"PRIx8", proto=0x%"PRIx8
                     ", src="IP_FMT", dst="IP_FMT"\n",
                     ipv4_spec->hdr.type_of_service,
                     ipv4_spec->hdr.time_to_live,
                     ipv4_spec->hdr.next_proto_id,
                     IP_ARGS(ipv4_spec->hdr.src_addr),
                     IP_ARGS(ipv4_spec->hdr.dst_addr));
        } else {
            ds_put_cstr(&s, "  Spec = null\n");
        }
        if (ipv4_mask) {
            ds_put_format(&s,
                     "  Mask: tos=0x%"PRIx8", ttl=%"PRIx8", proto=0x%"PRIx8
                     ", src="IP_FMT", dst="IP_FMT"\n",
                     ipv4_mask->hdr.type_of_service,
                     ipv4_mask->hdr.time_to_live,
                     ipv4_mask->hdr.next_proto_id,
                     IP_ARGS(ipv4_mask->hdr.src_addr),
                     IP_ARGS(ipv4_mask->hdr.dst_addr));
        } else {
            ds_put_cstr(&s, "  Mask = null\n");
        }
    }

    if (item->type == RTE_FLOW_ITEM_TYPE_UDP) {
        const struct rte_flow_item_udp *udp_spec = item->spec;
        const struct rte_flow_item_udp *udp_mask = item->mask;

        ds_put_cstr(&s, "rte flow udp pattern:\n");
        if (udp_spec) {
            ds_put_format(&s,
                     "  Spec: src_port=%"PRIu16", dst_port=%"PRIu16"\n",
                     ntohs(udp_spec->hdr.src_port),
                     ntohs(udp_spec->hdr.dst_port));
        } else {
            ds_put_cstr(&s, "  Spec = null\n");
        }
        if (udp_mask) {
            ds_put_format(&s,
                     "  Mask: src_port=0x%"PRIx16", dst_port=0x%"PRIx16"\n",
                     udp_mask->hdr.src_port,
                     udp_mask->hdr.dst_port);
        } else {
            ds_put_cstr(&s, "  Mask = null\n");
        }
    }

    if (item->type == RTE_FLOW_ITEM_TYPE_SCTP) {
        const struct rte_flow_item_sctp *sctp_spec = item->spec;
        const struct rte_flow_item_sctp *sctp_mask = item->mask;

        ds_put_cstr(&s, "rte flow sctp pattern:\n");
        if (sctp_spec) {
            ds_put_format(&s,
                     "  Spec: src_port=%"PRIu16", dst_port=%"PRIu16"\n",
                     ntohs(sctp_spec->hdr.src_port),
                     ntohs(sctp_spec->hdr.dst_port));
        } else {
            ds_put_cstr(&s, "  Spec = null\n");
        }
        if (sctp_mask) {
            ds_put_format(&s,
                     "  Mask: src_port=0x%"PRIx16", dst_port=0x%"PRIx16"\n",
                     sctp_mask->hdr.src_port,
                     sctp_mask->hdr.dst_port);
        } else {
            ds_put_cstr(&s, "  Mask = null\n");
        }
    }

    if (item->type == RTE_FLOW_ITEM_TYPE_ICMP) {
        const struct rte_flow_item_icmp *icmp_spec = item->spec;
        const struct rte_flow_item_icmp *icmp_mask = item->mask;

        ds_put_cstr(&s, "rte flow icmp pattern:\n");
        if (icmp_spec) {
            ds_put_format(&s,
                     "  Spec: icmp_type=%"PRIu8", icmp_code=%"PRIu8"\n",
                     icmp_spec->hdr.icmp_type,
                     icmp_spec->hdr.icmp_code);
        } else {
            ds_put_cstr(&s, "  Spec = null\n");
        }
        if (icmp_mask) {
            ds_put_format(&s,
                     "  Mask: icmp_type=0x%"PRIx8", icmp_code=0x%"PRIx8"\n",
                     icmp_spec->hdr.icmp_type,
                     icmp_spec->hdr.icmp_code);
        } else {
            ds_put_cstr(&s, "  Mask = null\n");
        }
    }

    if (item->type == RTE_FLOW_ITEM_TYPE_TCP) {
        const struct rte_flow_item_tcp *tcp_spec = item->spec;
        const struct rte_flow_item_tcp *tcp_mask = item->mask;

        ds_put_cstr(&s, "rte flow tcp pattern:\n");
        if (tcp_spec) {
            ds_put_format(&s,
                     "  Spec: src_port=%"PRIu16", dst_port=%"PRIu16
                     ", data_off=0x%"PRIx8", tcp_flags=0x%"PRIx8"\n",
                     ntohs(tcp_spec->hdr.src_port),
                     ntohs(tcp_spec->hdr.dst_port),
                     tcp_spec->hdr.data_off,
                     tcp_spec->hdr.tcp_flags);
        } else {
            ds_put_cstr(&s, "  Spec = null\n");
        }
        if (tcp_mask) {
            ds_put_format(&s,
                     "  Mask: src_port=%"PRIx16", dst_port=%"PRIx16
                     ", data_off=0x%"PRIx8", tcp_flags=0x%"PRIx8"\n",
                     tcp_mask->hdr.src_port,
                     tcp_mask->hdr.dst_port,
                     tcp_mask->hdr.data_off,
                     tcp_mask->hdr.tcp_flags);
        } else {
            ds_put_cstr(&s, "  Mask = null\n");
        }
    }

    VLOG_DBG("%s", ds_cstr(&s));
    ds_destroy(&s);
}

static void
add_flow_pattern(struct flow_patterns *patterns, enum rte_flow_item_type type,
                 const void *spec, const void *mask) {
    int cnt = patterns->cnt;

    if (cnt == 0) {
        patterns->current_max = 8;
        patterns->items = xcalloc(patterns->current_max,
                                  sizeof(struct rte_flow_item));
    } else if (cnt == patterns->current_max) {
        patterns->current_max *= 2;
        patterns->items = xrealloc(patterns->items, patterns->current_max *
                                   sizeof(struct rte_flow_item));
    }

    patterns->items[cnt].type = type;
    patterns->items[cnt].spec = spec;
    patterns->items[cnt].mask = mask;
    patterns->items[cnt].last = NULL;
    dump_flow_pattern(&patterns->items[cnt]);
    patterns->cnt++;
}

static void
add_flow_action(struct flow_actions *actions, enum rte_flow_action_type type,
                const void *conf)
{
    int cnt = actions->cnt;

    if (cnt == 0) {
        actions->current_max = 8;
        actions->actions = xcalloc(actions->current_max,
                                   sizeof(struct rte_flow_action));
    } else if (cnt == actions->current_max) {
        actions->current_max *= 2;
        actions->actions = xrealloc(actions->actions, actions->current_max *
                                    sizeof(struct rte_flow_action));
    }

    actions->actions[cnt].type = type;
    actions->actions[cnt].conf = conf;
    actions->cnt++;
}

struct action_rss_data {
    struct rte_flow_action_rss conf;
    uint16_t queue[0];
};

static struct action_rss_data *
add_flow_rss_action(struct flow_actions *actions,
                    struct netdev *netdev) {
    int i;
    struct action_rss_data *rss_data;

    rss_data = xmalloc(sizeof(struct action_rss_data) +
                       sizeof(uint16_t) * netdev->n_rxq);
    *rss_data = (struct action_rss_data) {
        .conf = (struct rte_flow_action_rss) {
            .func = RTE_ETH_HASH_FUNCTION_DEFAULT,
            .level = 0,
            .types = 0,
            .queue_num = netdev->n_rxq,
            .queue = rss_data->queue,
            .key_len = 0,
            .key  = NULL
        },
    };

    /* Override queue array with default */
    for (i = 0; i < netdev->n_rxq; i++) {
       rss_data->queue[i] = i;
    }

    add_flow_action(actions, RTE_FLOW_ACTION_TYPE_RSS, &rss_data->conf);

    return rss_data;
}

static int
netdev_dpdk_add_rte_flow_offload(struct netdev *netdev,
                                 const struct match *match,
                                 struct nlattr *nl_actions OVS_UNUSED,
                                 size_t actions_len OVS_UNUSED,
                                 const ovs_u128 *ufid,
                                 struct offload_info *info) {
    struct netdev_dpdk *dev = netdev_dpdk_cast(netdev);
    const struct rte_flow_attr flow_attr = {
        .group = 0,
        .priority = 0,
        .ingress = 1,
        .egress = 0
    };
    struct flow_patterns patterns = { .items = NULL, .cnt = 0 };
    struct flow_actions actions = { .actions = NULL, .cnt = 0 };
    struct rte_flow *flow;
    struct rte_flow_error error;
    uint8_t *ipv4_next_proto_mask = NULL;
    int ret = 0;

    /* Eth */
    struct rte_flow_item_eth eth_spec;
    struct rte_flow_item_eth eth_mask;
    memset(&eth_spec, 0, sizeof(eth_spec));
    memset(&eth_mask, 0, sizeof(eth_mask));
    if (!eth_addr_is_zero(match->wc.masks.dl_src) ||
        !eth_addr_is_zero(match->wc.masks.dl_dst)) {
        rte_memcpy(&eth_spec.dst, &match->flow.dl_dst, sizeof(eth_spec.dst));
        rte_memcpy(&eth_spec.src, &match->flow.dl_src, sizeof(eth_spec.src));
        eth_spec.type = match->flow.dl_type;

        rte_memcpy(&eth_mask.dst, &match->wc.masks.dl_dst,
                   sizeof(eth_mask.dst));
        rte_memcpy(&eth_mask.src, &match->wc.masks.dl_src,
                   sizeof(eth_mask.src));
        eth_mask.type = match->wc.masks.dl_type;

        add_flow_pattern(&patterns, RTE_FLOW_ITEM_TYPE_ETH,
                         &eth_spec, &eth_mask);
    } else {
        /*
         * If user specifies a flow (like UDP flow) without L2 patterns,
         * OVS will at least set the dl_type. Normally, it's enough to
         * create an eth pattern just with it. Unluckily, some Intel's
         * NIC (such as XL710) doesn't support that. Below is a workaround,
         * which simply matches any L2 pkts.
         */
        add_flow_pattern(&patterns, RTE_FLOW_ITEM_TYPE_ETH, NULL, NULL);
    }

    /* VLAN */
    struct rte_flow_item_vlan vlan_spec;
    struct rte_flow_item_vlan vlan_mask;
    memset(&vlan_spec, 0, sizeof(vlan_spec));
    memset(&vlan_mask, 0, sizeof(vlan_mask));
    if (match->wc.masks.vlans[0].tci && match->flow.vlans[0].tci) {
        vlan_spec.tci  = match->flow.vlans[0].tci & ~htons(VLAN_CFI);
        vlan_mask.tci  = match->wc.masks.vlans[0].tci & ~htons(VLAN_CFI);

        /* match any protocols */
        vlan_mask.inner_type = 0;

        add_flow_pattern(&patterns, RTE_FLOW_ITEM_TYPE_VLAN,
                         &vlan_spec, &vlan_mask);
    }

    /* IP v4 */
    uint8_t proto = 0;
    struct rte_flow_item_ipv4 ipv4_spec;
    struct rte_flow_item_ipv4 ipv4_mask;
    memset(&ipv4_spec, 0, sizeof(ipv4_spec));
    memset(&ipv4_mask, 0, sizeof(ipv4_mask));
    if (match->flow.dl_type == htons(ETH_TYPE_IP)) {

        ipv4_spec.hdr.type_of_service = match->flow.nw_tos;
        ipv4_spec.hdr.time_to_live    = match->flow.nw_ttl;
        ipv4_spec.hdr.next_proto_id   = match->flow.nw_proto;
        ipv4_spec.hdr.src_addr        = match->flow.nw_src;
        ipv4_spec.hdr.dst_addr        = match->flow.nw_dst;

        ipv4_mask.hdr.type_of_service = match->wc.masks.nw_tos;
        ipv4_mask.hdr.time_to_live    = match->wc.masks.nw_ttl;
        ipv4_mask.hdr.next_proto_id   = match->wc.masks.nw_proto;
        ipv4_mask.hdr.src_addr        = match->wc.masks.nw_src;
        ipv4_mask.hdr.dst_addr        = match->wc.masks.nw_dst;

        add_flow_pattern(&patterns, RTE_FLOW_ITEM_TYPE_IPV4,
                         &ipv4_spec, &ipv4_mask);

        /* Save proto for L4 protocol setup */
        proto = ipv4_spec.hdr.next_proto_id &
                ipv4_mask.hdr.next_proto_id;

        /* Remember proto mask address for later modification */
        ipv4_next_proto_mask = &ipv4_mask.hdr.next_proto_id;
    }

    if (proto != IPPROTO_ICMP && proto != IPPROTO_UDP  &&
        proto != IPPROTO_SCTP && proto != IPPROTO_TCP  &&
        (match->wc.masks.tp_src ||
         match->wc.masks.tp_dst ||
         match->wc.masks.tcp_flags)) {
        VLOG_DBG("L4 Protocol (%u) not supported", proto);
        ret = -1;
        goto out;
    }

    if ((match->wc.masks.tp_src && match->wc.masks.tp_src != OVS_BE16_MAX) ||
        (match->wc.masks.tp_dst && match->wc.masks.tp_dst != OVS_BE16_MAX)) {
        ret = -1;
        goto out;
    }

    struct rte_flow_item_tcp tcp_spec;
    struct rte_flow_item_tcp tcp_mask;
    memset(&tcp_spec, 0, sizeof(tcp_spec));
    memset(&tcp_mask, 0, sizeof(tcp_mask));
    if (proto == IPPROTO_TCP) {
        tcp_spec.hdr.src_port  = match->flow.tp_src;
        tcp_spec.hdr.dst_port  = match->flow.tp_dst;
        tcp_spec.hdr.data_off  = ntohs(match->flow.tcp_flags) >> 8;
        tcp_spec.hdr.tcp_flags = ntohs(match->flow.tcp_flags) & 0xff;

        tcp_mask.hdr.src_port  = match->wc.masks.tp_src;
        tcp_mask.hdr.dst_port  = match->wc.masks.tp_dst;
        tcp_mask.hdr.data_off  = ntohs(match->wc.masks.tcp_flags) >> 8;
        tcp_mask.hdr.tcp_flags = ntohs(match->wc.masks.tcp_flags) & 0xff;

        add_flow_pattern(&patterns, RTE_FLOW_ITEM_TYPE_TCP,
                         &tcp_spec, &tcp_mask);

        /* proto == TCP and ITEM_TYPE_TCP, thus no need for proto match */
        if (ipv4_next_proto_mask) {
            *ipv4_next_proto_mask = 0;
        }
        goto end_proto_check;
    }

    struct rte_flow_item_udp udp_spec;
    struct rte_flow_item_udp udp_mask;
    memset(&udp_spec, 0, sizeof(udp_spec));
    memset(&udp_mask, 0, sizeof(udp_mask));
    if (proto == IPPROTO_UDP) {
        udp_spec.hdr.src_port = match->flow.tp_src;
        udp_spec.hdr.dst_port = match->flow.tp_dst;

        udp_mask.hdr.src_port = match->wc.masks.tp_src;
        udp_mask.hdr.dst_port = match->wc.masks.tp_dst;

        add_flow_pattern(&patterns, RTE_FLOW_ITEM_TYPE_UDP,
                         &udp_spec, &udp_mask);

        /* proto == UDP and ITEM_TYPE_UDP, thus no need for proto match */
        if (ipv4_next_proto_mask) {
            *ipv4_next_proto_mask = 0;
        }
        goto end_proto_check;
    }

    struct rte_flow_item_sctp sctp_spec;
    struct rte_flow_item_sctp sctp_mask;
    memset(&sctp_spec, 0, sizeof(sctp_spec));
    memset(&sctp_mask, 0, sizeof(sctp_mask));
    if (proto == IPPROTO_SCTP) {
        sctp_spec.hdr.src_port = match->flow.tp_src;
        sctp_spec.hdr.dst_port = match->flow.tp_dst;

        sctp_mask.hdr.src_port = match->wc.masks.tp_src;
        sctp_mask.hdr.dst_port = match->wc.masks.tp_dst;

        add_flow_pattern(&patterns, RTE_FLOW_ITEM_TYPE_SCTP,
                         &sctp_spec, &sctp_mask);

        /* proto == SCTP and ITEM_TYPE_SCTP, thus no need for proto match */
        if (ipv4_next_proto_mask) {
            *ipv4_next_proto_mask = 0;
        }
        goto end_proto_check;
    }

    struct rte_flow_item_icmp icmp_spec;
    struct rte_flow_item_icmp icmp_mask;
    memset(&icmp_spec, 0, sizeof(icmp_spec));
    memset(&icmp_mask, 0, sizeof(icmp_mask));
    if (proto == IPPROTO_ICMP) {
        icmp_spec.hdr.icmp_type = (uint8_t)ntohs(match->flow.tp_src);
        icmp_spec.hdr.icmp_code = (uint8_t)ntohs(match->flow.tp_dst);

        icmp_mask.hdr.icmp_type = (uint8_t)ntohs(match->wc.masks.tp_src);
        icmp_mask.hdr.icmp_code = (uint8_t)ntohs(match->wc.masks.tp_dst);

        add_flow_pattern(&patterns, RTE_FLOW_ITEM_TYPE_ICMP,
                         &icmp_spec, &icmp_mask);

        /* proto == ICMP and ITEM_TYPE_ICMP, thus no need for proto match */
        if (ipv4_next_proto_mask) {
            *ipv4_next_proto_mask = 0;
        }
        goto end_proto_check;
    }

end_proto_check:

    add_flow_pattern(&patterns, RTE_FLOW_ITEM_TYPE_END, NULL, NULL);

    struct rte_flow_action_mark mark;
    struct action_rss_data *rss;

    mark.id = info->flow_mark;
    add_flow_action(&actions, RTE_FLOW_ACTION_TYPE_MARK, &mark);

    ovs_mutex_lock(&dev->mutex);

    rss = add_flow_rss_action(&actions, netdev);
    add_flow_action(&actions, RTE_FLOW_ACTION_TYPE_END, NULL);

    flow = rte_flow_create(dev->port_id, &flow_attr, patterns.items,
                           actions.actions, &error);

    ovs_mutex_unlock(&dev->mutex);

    free(rss);
    if (!flow) {
        VLOG_ERR("%s: rte flow creat error: %u : message : %s\n",
                 netdev_get_name(netdev), error.type, error.message);
        ret = -1;
        goto out;
    }
    ufid_to_rte_flow_associate(ufid, flow);
    VLOG_DBG("%s: installed flow %p by ufid "UUID_FMT"\n",
             netdev_get_name(netdev), flow, UUID_ARGS((struct uuid *)ufid));

out:
    free(patterns.items);
    free(actions.actions);
    return ret;
}

static bool
is_all_zero(const void *addr, size_t n) {
    size_t i = 0;
    const uint8_t *p = (uint8_t *)addr;

    for (i = 0; i < n; i++) {
        if (p[i] != 0) {
            return false;
        }
    }

    return true;
}

/*
 * Check if any unsupported flow patterns are specified.
 */
static int
netdev_dpdk_validate_flow(const struct match *match) {
    struct match match_zero_wc;

    /* Create a wc-zeroed version of flow */
    match_init(&match_zero_wc, &match->flow, &match->wc);

    if (!is_all_zero(&match_zero_wc.flow.tunnel,
                     sizeof(match_zero_wc.flow.tunnel))) {
        goto err;
    }

    if (match->wc.masks.metadata ||
        match->wc.masks.skb_priority ||
        match->wc.masks.pkt_mark ||
        match->wc.masks.dp_hash) {
        goto err;
    }

    /* recirc id must be zero */
    if (match_zero_wc.flow.recirc_id) {
        goto err;
    }

    if (match->wc.masks.ct_state ||
        match->wc.masks.ct_nw_proto ||
        match->wc.masks.ct_zone ||
        match->wc.masks.ct_mark ||
        match->wc.masks.ct_label.u64.hi ||
        match->wc.masks.ct_label.u64.lo) {
        goto err;
    }

    if (match->wc.masks.conj_id ||
        match->wc.masks.actset_output) {
        goto err;
    }

    /* unsupported L2 */
    if (!is_all_zero(&match->wc.masks.mpls_lse,
                     sizeof(match_zero_wc.flow.mpls_lse))) {
        goto err;
    }

    /* unsupported L3 */
    if (match->wc.masks.ipv6_label ||
        match->wc.masks.ct_nw_src ||
        match->wc.masks.ct_nw_dst ||
        !is_all_zero(&match->wc.masks.ipv6_src, sizeof(struct in6_addr)) ||
        !is_all_zero(&match->wc.masks.ipv6_dst, sizeof(struct in6_addr)) ||
        !is_all_zero(&match->wc.masks.ct_ipv6_src, sizeof(struct in6_addr)) ||
        !is_all_zero(&match->wc.masks.ct_ipv6_dst, sizeof(struct in6_addr)) ||
        !is_all_zero(&match->wc.masks.nd_target, sizeof(struct in6_addr)) ||
        !is_all_zero(&match->wc.masks.nsh, sizeof(struct ovs_key_nsh)) ||
        !is_all_zero(&match->wc.masks.arp_sha, sizeof(struct eth_addr)) ||
        !is_all_zero(&match->wc.masks.arp_tha, sizeof(struct eth_addr))) {
        goto err;
    }

    /* If fragmented, then don't HW accelerate - for now */
    if (match_zero_wc.flow.nw_frag) {
        goto err;
    }

    /* unsupported L4 */
    if (match->wc.masks.igmp_group_ip4 ||
        match->wc.masks.ct_tp_src ||
        match->wc.masks.ct_tp_dst) {
        goto err;
    }

    return 0;

err:
    VLOG_ERR("cannot HW accelerate this flow due to unsupported protocols");
    return -1;
}

static int
netdev_dpdk_destroy_rte_flow(struct netdev *netdev,
                             const ovs_u128 *ufid,
                             struct rte_flow *rte_flow) {
    struct netdev_dpdk *dev = netdev_dpdk_cast(netdev);
    struct rte_flow_error error;
    int ret;

    ovs_mutex_lock(&dev->mutex);

    ret = rte_flow_destroy(dev->port_id, rte_flow, &error);
    if (ret == 0) {
        ufid_to_rte_flow_disassociate(ufid);
        VLOG_DBG("%s: removed rte flow %p associated with ufid " UUID_FMT "\n",
                 netdev_get_name(netdev), rte_flow,
                 UUID_ARGS((struct uuid *)ufid));
    } else {
        VLOG_ERR("%s: rte flow destroy error: %u : message : %s\n",
                 netdev_get_name(netdev), error.type, error.message);
    }

    ovs_mutex_unlock(&dev->mutex);
    return ret;
}

static int
netdev_dpdk_flow_put(struct netdev *netdev, struct match *match,
                     struct nlattr *actions, size_t actions_len,
                     const ovs_u128 *ufid, struct offload_info *info,
                     struct dpif_flow_stats *stats OVS_UNUSED) {
    struct rte_flow *rte_flow;
    int ret;

    /*
     * If an old rte_flow exists, it means it's a flow modification.
     * Here destroy the old rte flow first before adding a new one.
     */
    rte_flow = ufid_to_rte_flow_find(ufid);
    if (rte_flow) {
        ret = netdev_dpdk_destroy_rte_flow(netdev, ufid, rte_flow);
        if (ret < 0) {
            return ret;
        }
    }

    ret = netdev_dpdk_validate_flow(match);
    if (ret < 0) {
        return ret;
    }

    return netdev_dpdk_add_rte_flow_offload(netdev, match, actions,
                                            actions_len, ufid, info);
}

static int
netdev_dpdk_flow_del(struct netdev *netdev, const ovs_u128 *ufid,
                     struct dpif_flow_stats *stats OVS_UNUSED) {

    struct rte_flow *rte_flow = ufid_to_rte_flow_find(ufid);

    if (!rte_flow) {
        return -1;
    }

    return netdev_dpdk_destroy_rte_flow(netdev, ufid, rte_flow);
}

#define DPDK_FLOW_OFFLOAD_API                   \
    .flow_put = netdev_dpdk_flow_put,           \
    .flow_del = netdev_dpdk_flow_del

#define NETDEV_DPDK_CLASS_COMMON                            \
    .is_pmd = true,                                         \
    .alloc = netdev_dpdk_alloc,                             \
    .dealloc = netdev_dpdk_dealloc,                         \
    .get_config = netdev_dpdk_get_config,                   \
    .get_numa_id = netdev_dpdk_get_numa_id,                 \
    .set_etheraddr = netdev_dpdk_set_etheraddr,             \
    .get_etheraddr = netdev_dpdk_get_etheraddr,             \
    .get_mtu = netdev_dpdk_get_mtu,                         \
    .set_mtu = netdev_dpdk_set_mtu,                         \
    .get_ifindex = netdev_dpdk_get_ifindex,                 \
    .get_carrier_resets = netdev_dpdk_get_carrier_resets,   \
    .set_miimon_interval = netdev_dpdk_set_miimon,          \
    .set_policing = netdev_dpdk_set_policing,               \
    .get_qos_types = netdev_dpdk_get_qos_types,             \
    .get_qos = netdev_dpdk_get_qos,                         \
    .set_qos = netdev_dpdk_set_qos,                         \
    .update_flags = netdev_dpdk_update_flags,               \
    .rxq_alloc = netdev_dpdk_rxq_alloc,                     \
    .rxq_construct = netdev_dpdk_rxq_construct,             \
    .rxq_destruct = netdev_dpdk_rxq_destruct,               \
    .rxq_dealloc = netdev_dpdk_rxq_dealloc

#define NETDEV_DPDK_CLASS_BASE                          \
    NETDEV_DPDK_CLASS_COMMON,                           \
    .init = netdev_dpdk_class_init,                     \
    .destruct = netdev_dpdk_destruct,                   \
    .set_tx_multiq = netdev_dpdk_set_tx_multiq,         \
    .get_carrier = netdev_dpdk_get_carrier,             \
    .get_stats = netdev_dpdk_get_stats,                 \
    .get_custom_stats = netdev_dpdk_get_custom_stats,   \
    .get_features = netdev_dpdk_get_features,           \
    .get_status = netdev_dpdk_get_status,               \
    .reconfigure = netdev_dpdk_reconfigure,             \
    .rxq_recv = netdev_dpdk_rxq_recv,                   \
    DPDK_FLOW_OFFLOAD_API

static const struct netdev_class dpdk_class = {
    .type = "dpdk",
    NETDEV_DPDK_CLASS_BASE,
    .construct = netdev_dpdk_construct,
    .set_config = netdev_dpdk_set_config,
    .send = netdev_dpdk_eth_send,
};

static const struct netdev_class dpdk_ring_class = {
    .type = "dpdkr",
    NETDEV_DPDK_CLASS_BASE,
    .construct = netdev_dpdk_ring_construct,
    .set_config = netdev_dpdk_ring_set_config,
    .send = netdev_dpdk_ring_send,
};

static const struct netdev_class dpdk_vhost_class = {
    .type = "dpdkvhostuser",
    NETDEV_DPDK_CLASS_COMMON,
    .construct = netdev_dpdk_vhost_construct,
    .destruct = netdev_dpdk_vhost_destruct,
    .send = netdev_dpdk_vhost_send,
    .get_carrier = netdev_dpdk_vhost_get_carrier,
    .get_stats = netdev_dpdk_vhost_get_stats,
    .get_status = netdev_dpdk_vhost_user_get_status,
    .reconfigure = netdev_dpdk_vhost_reconfigure,
    .rxq_recv = netdev_dpdk_vhost_rxq_recv
};

static const struct netdev_class dpdk_vhost_client_class = {
    .type = "dpdkvhostuserclient",
    NETDEV_DPDK_CLASS_COMMON,
    .construct = netdev_dpdk_vhost_client_construct,
    .destruct = netdev_dpdk_vhost_destruct,
    .set_config = netdev_dpdk_vhost_client_set_config,
    .send = netdev_dpdk_vhost_send,
    .get_carrier = netdev_dpdk_vhost_get_carrier,
    .get_stats = netdev_dpdk_vhost_get_stats,
    .get_status = netdev_dpdk_vhost_user_get_status,
    .reconfigure = netdev_dpdk_vhost_client_reconfigure,
    .rxq_recv = netdev_dpdk_vhost_rxq_recv
};

void
netdev_dpdk_register(void)
{
    netdev_register_provider(&dpdk_class);
    netdev_register_provider(&dpdk_ring_class);
    netdev_register_provider(&dpdk_vhost_class);
    netdev_register_provider(&dpdk_vhost_client_class);
}<|MERGE_RESOLUTION|>--- conflicted
+++ resolved
@@ -1990,11 +1990,7 @@
         pkt = pkts[i];
         /* Handle current packet */
         if (netdev_dpdk_policer_pkt_handle(meter, profile,
-<<<<<<< HEAD
-                pkt, current_time)) {
-=======
                                            pkt, current_time)) {
->>>>>>> 6aa4a3b3
             if (cnt != i) {
                 pkts[cnt] = pkt;
             }
