/*
 * Copyright (c) 2009, 2010 Nicira Networks.
 *
 * Licensed under the Apache License, Version 2.0 (the "License");
 * you may not use this file except in compliance with the License.
 * You may obtain a copy of the License at:
 *
 *     http://www.apache.org/licenses/LICENSE-2.0
 *
 * Unless required by applicable law or agreed to in writing, software
 * distributed under the License is distributed on an "AS IS" BASIS,
 * WITHOUT WARRANTIES OR CONDITIONS OF ANY KIND, either express or implied.
 * See the License for the specific language governing permissions and
 * limitations under the License.
 */

#ifndef CLASSIFIER_H
#define CLASSIFIER_H 1

/* Flow classifier.
 *
 * This flow classifier assumes that we can arrange the fields in a flow in an
 * order such that the set of wildcarded fields in a rule tend to fall toward
 * the end of the ordering.  That is, if field F is wildcarded, then all the
 * fields after F tend to be wildcarded as well.  If this assumption is
 * violated, then the classifier will still classify flows correctly, but its
 * performance will suffer.
 *
 * The classifier uses a collection of CLS_N_FIELDS hash tables for wildcarded
 * flows.  Each of these tables contains the flows that wildcard a given field
 * and do not wildcard any of the fields that precede F in the ordering.  The
 * key for each hash table is the value of the fields preceding F that are not
 * wildcarded.  All the flows that fall within a table and have the same key
 * are kept as a linked list ordered from highest to lowest priority.
 *
 * The classifier also maintains a separate hash table of exact-match flows.
 *
 * To search the classifier we first search the table of exact-match flows,
 * since exact-match flows always have highest priority.  If there is a match,
 * we're done.  Otherwise, we search each of the CLS_N_FIELDS hash tables in
 * turn, looking for the highest-priority match, and return it (if any).
 */

#include "flow.h"
#include "hmap.h"
#include "list.h"
#include "openflow/nicira-ext.h"
#include "openflow/openflow.h"

#ifdef  __cplusplus
extern "C" {
#endif

/* Number of bytes of fields in a rule. */
#define CLS_N_BYTES 37

/* Fields in a rule.
 *
 * This definition sets the ordering of fields, which is important for
 * performance (see above).  To adjust the ordering, change the order of the
 * lines. */
#define CLS_FIELDS                                          \
    /*                           flow_t       all-caps */   \
    /*        wildcard bit(s)    member name  name     */   \
    /*        -----------------  -----------  -------- */   \
    CLS_FIELD(OFPFW_IN_PORT,     in_port,     IN_PORT)      \
    CLS_FIELD(NXFW_TUN_ID,       tun_id,      TUN_ID)       \
    CLS_FIELD(OFPFW_DL_VLAN,     dl_vlan,     DL_VLAN)      \
    CLS_FIELD(OFPFW_DL_VLAN_PCP, dl_vlan_pcp, DL_VLAN_PCP)  \
    CLS_FIELD(OFPFW_DL_SRC,      dl_src,      DL_SRC)       \
    CLS_FIELD(OFPFW_DL_DST,      dl_dst,      DL_DST)       \
    CLS_FIELD(OFPFW_DL_TYPE,     dl_type,     DL_TYPE)      \
    CLS_FIELD(OFPFW_NW_SRC_MASK, nw_src,      NW_SRC)       \
    CLS_FIELD(OFPFW_NW_DST_MASK, nw_dst,      NW_DST)       \
    CLS_FIELD(OFPFW_NW_PROTO,    nw_proto,    NW_PROTO)     \
    CLS_FIELD(OFPFW_NW_TOS,      nw_tos,      NW_TOS)       \
    CLS_FIELD(OFPFW_TP_SRC,      tp_src,      TP_SRC)       \
    CLS_FIELD(OFPFW_TP_DST,      tp_dst,      TP_DST)

/* Field indexes.
 *
 * (These are also indexed into struct classifier's 'tables' array.) */
enum {
#define CLS_FIELD(WILDCARDS, MEMBER, NAME) CLS_F_IDX_##NAME,
    CLS_FIELDS
#undef CLS_FIELD
    CLS_F_IDX_EXACT,            /* Exact-match table. */
    CLS_N_FIELDS = CLS_F_IDX_EXACT
};

/* Field information. */
struct cls_field {
    int ofs;                    /* Offset in flow_t. */
    int len;                    /* Length in bytes. */
    uint32_t wildcards;         /* OFPFW_* bit or bits for this field. */
    const char *name;           /* Name (for debugging). */
};
extern const struct cls_field cls_fields[CLS_N_FIELDS + 1];

/* A flow classifier. */
struct classifier {
    int n_rules;                /* Sum of hmap_count() over tables[]. */
    struct hmap tables[CLS_N_FIELDS]; /* Contain cls_bucket elements. */
    struct hmap exact_table;          /* Contain cls_rule elements. */
};

/* A group of rules with the same fixed values for initial fields. */
struct cls_bucket {
    struct hmap_node hmap_node; /* Within struct classifier 'tables'. */
    struct list rules;          /* In order from highest to lowest priority. */
    flow_t fixed;               /* Values for fixed fields. */
};

/* A flow classification rule.
 *
 * Use cls_rule_from_flow() or cls_rule_from_match() to initialize a cls_rule
 * or you will almost certainly not initialize 'table_idx' correctly, with
 * disastrous results! */
struct cls_rule {
    union {
        struct list list;       /* Within struct cls_bucket 'rules'. */
        struct hmap_node hmap;  /* Within struct classifier 'exact_table'. */
    } node;
    flow_t flow;                /* All field values. */
    struct flow_wildcards wc;   /* Wildcards for fields. */
    unsigned int table_idx;     /* Index into struct classifier 'tables'. */
};

<<<<<<< HEAD
void cls_rule_from_flow(struct cls_rule *, const flow_t *);
void cls_rule_from_match(struct cls_rule *, unsigned int priority,
                         const struct ofp_match *);
=======
void cls_rule_from_flow(const flow_t *, uint32_t wildcards,
                        unsigned int priority, struct cls_rule *);
void cls_rule_from_match(const struct ofp_match *, unsigned int priority,
                         bool tun_id_from_cookie, uint64_t cookie,
                         struct cls_rule *);
>>>>>>> ca247927
char *cls_rule_to_string(const struct cls_rule *);
void cls_rule_print(const struct cls_rule *);
void cls_rule_moved(struct classifier *,
                    struct cls_rule *old_rule, struct cls_rule *new_rule);
void cls_rule_replace(struct classifier *, const struct cls_rule *old_rule,
                      struct cls_rule *new_rule);

void classifier_init(struct classifier *);
void classifier_destroy(struct classifier *);
bool classifier_is_empty(const struct classifier *);
int classifier_count(const struct classifier *);
int classifier_count_exact(const struct classifier *);
int classifier_count_wild(const struct classifier *);
struct cls_rule *classifier_insert(struct classifier *, struct cls_rule *);
void classifier_insert_exact(struct classifier *, struct cls_rule *);
void classifier_remove(struct classifier *, struct cls_rule *);
struct cls_rule *classifier_lookup(const struct classifier *, const flow_t *);
struct cls_rule *classifier_lookup_wild(const struct classifier *,
                                        const flow_t *);
struct cls_rule *classifier_lookup_exact(const struct classifier *,
                                         const flow_t *);
bool classifier_rule_overlaps(const struct classifier *, const flow_t *);

typedef void cls_cb_func(struct cls_rule *, void *aux);

enum {
    CLS_INC_EXACT = 1 << 0,     /* Include exact-match flows? */
    CLS_INC_WILD = 1 << 1,      /* Include flows with wildcards? */
    CLS_INC_ALL = CLS_INC_EXACT | CLS_INC_WILD
};
void classifier_for_each(const struct classifier *, int include,
                         cls_cb_func *, void *aux);
void classifier_for_each_match(const struct classifier *, const flow_t *,
                               int include, cls_cb_func *, void *aux);
struct cls_rule *classifier_find_rule_exactly(const struct classifier *,
                                              const flow_t *target);

#ifdef  __cplusplus
}
#endif

#endif /* classifier.h */<|MERGE_RESOLUTION|>--- conflicted
+++ resolved
@@ -126,17 +126,10 @@
     unsigned int table_idx;     /* Index into struct classifier 'tables'. */
 };
 
-<<<<<<< HEAD
-void cls_rule_from_flow(struct cls_rule *, const flow_t *);
-void cls_rule_from_match(struct cls_rule *, unsigned int priority,
-                         const struct ofp_match *);
-=======
-void cls_rule_from_flow(const flow_t *, uint32_t wildcards,
-                        unsigned int priority, struct cls_rule *);
+void cls_rule_from_flow(const flow_t *, struct cls_rule *);
 void cls_rule_from_match(const struct ofp_match *, unsigned int priority,
                          bool tun_id_from_cookie, uint64_t cookie,
                          struct cls_rule *);
->>>>>>> ca247927
 char *cls_rule_to_string(const struct cls_rule *);
 void cls_rule_print(const struct cls_rule *);
 void cls_rule_moved(struct classifier *,
